--- conflicted
+++ resolved
@@ -79,10 +79,6 @@
 cc_test(init_test SRCS init_test.cc DEPS init)
 
 cc_test(op_kernel_type_test SRCS op_kernel_type_test.cc DEPS place device_context framework_proto)
-<<<<<<< HEAD
 cc_test(cow_ptr_tests SRCS details/cow_ptr_test.cc)
-=======
-
 nv_test(device_data_transform_test SRCS device_data_transform_test.cu
-        DEPS operator op_registry init math_function)
->>>>>>> 5e90f5e1
+        DEPS operator op_registry init math_function)