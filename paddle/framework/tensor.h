/* Copyright (c) 2016 PaddlePaddle Authors. All Rights Reserve.

Licensed under the Apache License, Version 2.0 (the "License");
you may not use this file except in compliance with the License.
You may obtain a copy of the License at

    http://www.apache.org/licenses/LICENSE-2.0

Unless required by applicable law or agreed to in writing, software
distributed under the License is distributed on an "AS IS" BASIS,
WITHOUT WARRANTIES OR CONDITIONS OF ANY KIND, either express or implied.
See the License for the specific language governing permissions and
limitations under the License. */

#pragma once

#include <cstdint>
#include <cstring>
#include <memory>
#include <typeindex>
#include "paddle/framework/ddim.h"
#include "paddle/framework/enforce.h"
#include "paddle/memory/memory.h"
#include "paddle/platform/place.h"

namespace paddle {
namespace pybind {
namespace details {  // forward declare
template <bool less, size_t i, typename... args>
struct CastToPyBufferImpl;
}  // namespace details
}  // namespace pybind
namespace framework {

class Tensor {
 public:
  Tensor() : offset_(0) {}

  template <typename T>
  const T* data() const {
    CheckDims<T>();
    return reinterpret_cast<const T*>(
        reinterpret_cast<uintptr_t>(holder_->ptr()) + offset_);
  }

  template <typename T>
  T* mutable_data(DDim dims, platform::Place place) {
    set_dims(dims);
    return mutable_data<T>(place);
  }

  template <typename T>
  T* mutable_data(platform::Place place) {
    PADDLE_ENFORCE(product(dims_) > 0,
                   "Tensor's numel must be larger than zero to call "
                   "Tensor::mutable_data. Call Tensor::set_dim first.");
    if (holder_ == nullptr ||
        !(holder_->place() ==
          place) /* some versions of boost::variant don't have operator!= */
        || holder_->size() < product(dims_) * sizeof(T) + offset_) {
      if (platform::is_cpu_place(place)) {
        holder_.reset(new PlaceholderImpl<T, platform::CPUPlace>(
            boost::get<platform::CPUPlace>(place), product(dims_) * sizeof(T)));
      } else if (platform::is_gpu_place(place)) {
#ifdef __CUDACC__
        holder_.reset(new PlaceholderImpl<T, platform::GPUPlace>(
            boost::get<platform::GPUPlace>(place), product(dims_) * sizeof(T)));
#else
        PADDLE_ENFORCE(true, "'GPUPlace' is not supported in CPU only device.");
#endif
      } else {
        PADDLE_ENFORCE(true, "Unknown 'place'.");
      }
      offset_ = 0;
    }
    return reinterpret_cast<T*>(reinterpret_cast<uintptr_t>(holder_->ptr()) +
                                offset_);
  }

  template <typename T>
  void ShareDataFrom(const Tensor& src) {
    src.CheckDims<T>();
    holder_ = src.holder_;
    set_dims(src.dims());
    offset_ = src.offset_;
  }

  template <typename T>
  void CopyFrom(const Tensor& src, platform::Place dst_place) {
    PADDLE_ENFORCE(platform::is_cpu_place(src.holder_->place()) &&
                       platform::is_cpu_place(dst_place),
                   "Tensor::CopyFrom only support CPU now.");
    src.CheckDims<T>();
    size_t size = product(src.dims_) * sizeof(T);
    set_dims(src.dims());
    const void* src_ptr = static_cast<const void*>(src.data<T>());
    void* dst_ptr = static_cast<void*>(mutable_data<T>(dst_place));
    memcpy(dst_ptr, src_ptr, size);
  }

  template <typename T>
  Tensor Slice(const int& begin_idx, const int& end_idx) const {
    CheckDims<T>();
    PADDLE_ENFORCE(begin_idx >= 0 && end_idx <= dims_[0],
                   "Slice index is less than zero or out of bound.");
    PADDLE_ENFORCE(begin_idx < end_idx,
                   "Begin index must be less than end index.");
    PADDLE_ENFORCE(dims_[0] != 1, "Can not slice a tensor with dims_[0] = 1.");
    std::vector<int> d = vectorize(dims_);
    int base = 1;
    for (size_t i = 1; i < d.size(); ++i) {
      base *= d[i];
    }
    Tensor dst;
    dst.holder_ = holder_;
    DDim dst_dims = dims_;
    dst_dims[0] = end_idx - begin_idx;
    dst.set_dims(dst_dims);
    dst.offset_ = offset_ + begin_idx * base * sizeof(T);
    return dst;
  }

  void set_dims(const DDim& dims) {
    if (dims == dims_) {
      return;
    }
    dims_ = dims;
  }

  DDim dims() const { return dims_; }

 private:
  // Placeholder hides type T, so it doesn't appear as a template
  // parameter of Variable.
  struct Placeholder {
    virtual ~Placeholder() {}
    virtual void* ptr() const = 0;
    virtual platform::Place place() const = 0;
    virtual size_t size() const = 0;
    virtual std::type_index type() const = 0;
  };

  template <typename T, typename PlaceType>
  struct PlaceholderImpl : public Placeholder {
   private:
    template <typename PType>
    class Deleter {
     public:
      Deleter(PType place) : place_(place) {}
      void operator()(T* ptr) { memory::Free(place_, static_cast<void*>(ptr)); }

     private:
      PType place_;
    };

   public:
    PlaceholderImpl(PlaceType place, size_t size)
        : ptr_(static_cast<T*>(memory::Alloc(place, size)),
               Deleter<PlaceType>(place)),
          place_(place),
          size_(size) {}

    virtual void* ptr() const { return static_cast<void*>(ptr_.get()); }
    virtual size_t size() const { return size_; }
    virtual paddle::platform::Place place() const { return place_; }
    virtual std::type_index type() const { return std::type_index(typeid(T)); }

    std::unique_ptr<T, Deleter<PlaceType>> ptr_;
    platform::Place place_;  // record the place of ptr_.
    size_t size_;            // size of the memory block.
  };

  template <typename T>
  inline void CheckDims() const {
    PADDLE_ENFORCE(holder_ != nullptr,
                   "Tenosr holds no memory. Call Tensor::mutable_data first.");
    PADDLE_ENFORCE(holder_->size() >= product(dims_) * sizeof(T) + offset_,
                   "Tensor's dims_ is out of bound. Call Tensor::mutable_data "
                   "first to re-allocate memory.");
  }

  std::shared_ptr<Placeholder> holder_;  // holds the memory block if allocated.
  DDim dims_;
  size_t offset_;  // marks the begin of tensor data area.
<<<<<<< HEAD
  template <bool less, size_t i, typename... args>
  friend struct paddle::pybind::details::CastToPyBufferImpl;
};  // namespace framework
=======
};
>>>>>>> 875946ff

}  // namespace framework
}  // namespace paddle<|MERGE_RESOLUTION|>--- conflicted
+++ resolved
@@ -182,13 +182,9 @@
   std::shared_ptr<Placeholder> holder_;  // holds the memory block if allocated.
   DDim dims_;
   size_t offset_;  // marks the begin of tensor data area.
-<<<<<<< HEAD
   template <bool less, size_t i, typename... args>
   friend struct paddle::pybind::details::CastToPyBufferImpl;
-};  // namespace framework
-=======
 };
->>>>>>> 875946ff
 
 }  // namespace framework
 }  // namespace paddle