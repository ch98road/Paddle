--- conflicted
+++ resolved
@@ -20,34 +20,11 @@
 namespace framework {
 enum class OpArgType { IN, OUT };
 
-static void TransOpArg(const OperatorBase* src_op,
-<<<<<<< HEAD
-                       std::vector<std::string>& grad_inputs,
-                       std::vector<std::string>& grad_outputs,
-                       AttributeMap& grad_attrs,
-                       std::unordered_map<std::string, int>& grad_idxs,
-                       const std::string& src_type, const std::string& dst_type,
-                       int& idx, bool is_grad) {
-  const std::vector<std::string>& src_inout =
-      (src_type == "input_format") ? src_op->inputs_ : src_op->outputs_;
-
-  const std::vector<int>* src_format = AttrFormat(src_op->Attrs(), src_type);
-
-  std::vector<std::string>& dst_inout =
-      (dst_type == "input_format") ? grad_inputs : grad_outputs;
-
-  std::vector<int>* dst_format = AttrFormat(grad_attrs, dst_type);
-
-  const OpProto& proto = *(OpRegistry::op_info_map().at(src_op->type_).proto_);
-=======
-                       OperatorBase::VarNameMap* vars,
-                       const OpArgType& src_type, bool is_grad) {
+static void TransOpArg(const OperatorBase* src_op, const OpArgType& src_type,
+                       bool is_grad, OperatorBase::VarNameMap* vars) {
   const auto& src_inout =
       src_type == OpArgType::IN ? src_op->inputs_ : src_op->outputs_;
   auto& dst_inout = *vars;
->>>>>>> f80fea8d
-
-  const OpProto& proto = OpProtos().at(src_op->type_);
   const auto& src_arg_list =
       src_type == OpArgType::IN ? proto.inputs() : proto.outputs();
   for (const auto& arg : src_arg_list) {
@@ -63,7 +40,6 @@
 }
 
 OperatorBase* BuildGradOp(const OperatorBase* op) {
-<<<<<<< HEAD
   auto it = OpRegistry::op_info_map().find(op->type_);
   PADDLE_ENFORCE(it != OpRegistry::op_info_map().end(),
                  "'%s' has not been registered.", op->type_);
@@ -71,62 +47,17 @@
   PADDLE_ENFORCE(!grad_op_type.empty(), "'%s' has no gradient operator.",
                  op->type_);
 
-  AttributeMap grad_attrs(op->Attrs());
-  grad_attrs.erase("input_format");
-  grad_attrs.erase("output_format");
-  if (op->Attrs().count("input_format") > 0) {
-    grad_attrs["output_format"] = std::vector<int>({0});
-  }
-  if (op->Attrs().count("input_format") > 0 ||
-      op->Attrs().count("output_format") > 0) {
-    grad_attrs["input_format"] = std::vector<int>({0});
-  }
-
-  std::vector<std::string> grad_inputs, grad_outputs;
-
-  using VarIndexMap = std::unordered_map<std::string, int>;
-  VarIndexMap* grad_idxs = new VarIndexMap;
-  int in_idx = 0;
-  int out_idx = 0;
-  TransOpArg(op, grad_inputs, grad_outputs, grad_attrs, *grad_idxs,
-             "input_format", "input_format", in_idx, false);  // I
-  TransOpArg(op, grad_inputs, grad_outputs, grad_attrs, *grad_idxs,
-             "output_format", "input_format", in_idx, false);  // G
-  TransOpArg(op, grad_inputs, grad_outputs, grad_attrs, *grad_idxs,
-             "output_format", "input_format", in_idx, true);  // OG
-  TransOpArg(op, grad_inputs, grad_outputs, grad_attrs, *grad_idxs,
-             "input_format", "output_format", out_idx, true);  // IG
+  OperatorBase::VarNameMap inputs;
+  OperatorBase::VarNameMap outputs;
+  TransOpArg(op, OpArgType::IN, false, &inputs);   // I
+  TransOpArg(op, OpArgType::OUT, false, &inputs);  // O
+  TransOpArg(op, OpArgType::OUT, true, &inputs);   // OG
+  TransOpArg(op, OpArgType::IN, true, &outputs);   // IG
 
   it = OpRegistry::op_info_map().find(grad_op_type);
   PADDLE_ENFORCE(it != OpRegistry::op_info_map().end(),
                  "'%s' has not been registered.", grad_op_type);
-  OperatorBase* grad_op = it->second.creator_();
-
-  grad_op->type_ = grad_op_type;
-  grad_op->inputs_ = grad_inputs;
-  grad_op->outputs_ = grad_outputs;
-  grad_op->attrs_ = grad_attrs;
-  grad_op->in_out_idxs_.reset(grad_idxs);
-
-  return grad_op;
-=======
-  auto gop_type_it = OpRegistry::grad_ops().find(op->type_);
-  PADDLE_ENFORCE(gop_type_it != OpRegistry::grad_ops().end(),
-                 "Operator %s do not register gradient type", op->type_);
-  auto& grad_op_type = gop_type_it->second;
-  OperatorBase::VarNameMap inputs;
-  OperatorBase::VarNameMap outputs;
-  TransOpArg(op, &inputs, OpArgType::IN, false);   // I
-  TransOpArg(op, &inputs, OpArgType::OUT, false);  // O
-  TransOpArg(op, &inputs, OpArgType::OUT, true);   // OG
-  TransOpArg(op, &outputs, OpArgType::IN, true);   // IG
-  auto gop_it = OpRegistry::op_creators().find(grad_op_type);
-  PADDLE_ENFORCE(gop_it != OpRegistry::op_creators().end(),
-                 "Operator %s 's Gradient %s's creator cannot be found",
-                 op->type_, grad_op_type);
-
-  return gop_it->second(grad_op_type, inputs, outputs, op->attrs_);
->>>>>>> f80fea8d
+  return it->second.creator_(grad_op_type, inputs, outputs, op->attrs_);
 }
 
 }  // namespace framework
