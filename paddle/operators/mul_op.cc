/* Copyright (c) 2016 PaddlePaddle Authors. All Rights Reserve.

   Licensed under the Apache License, Version 2.0 (the "License");
   you may not use this file except in compliance with the License.
   You may obtain a copy of the License at

   http://www.apache.org/licenses/LICENSE-2.0

   Unless required by applicable law or agreed to in writing, software
   distributed under the License is distributed on an "AS IS" BASIS,
   WITHOUT WARRANTIES OR CONDITIONS OF ANY KIND, either express or implied.
   See the License for the specific language governing permissions and
   limitations under the License. */

#include "paddle/operators/mul_op.h"

namespace paddle {
namespace operators {

using framework::Tensor;

class MulOp : public framework::OperatorWithKernel {
 public:
  using framework::OperatorWithKernel::OperatorWithKernel;

 protected:
  void InferShape(const framework::InferShapeContext &ctx) const override {
<<<<<<< HEAD
    auto x_dim = ctx.Input<Tensor>("X")->dims();
    auto y_dim = ctx.Input<Tensor>("Y")->dims();
    int x_num_row_dims = GetAttr<int>("X_num_raw_dims");
    int y_num_row_dims = GetAttr<int>("Y_num_raw_dims");

    PADDLE_ENFORCE(x_dim.size() > x_num_row_dims,
                   "The rank of input tensor X(%s) should be larger than "
                   "`mul_op`'s `X_num_raw_dims`.",
                   ctx.op_.Input("X"));
    PADDLE_ENFORCE(y_dim.size() > y_num_row_dims,
                   "The rank of input tensor Y(%s) should be larger than "
                   "`mul_op`'s `Y_num_raw_dims`.",
                   ctx.op_.Input("Y"));
=======
    auto dim0 = ctx.Input<Tensor>("X")->dims();
    auto dim1 = ctx.Input<Tensor>("Y")->dims();
    PADDLE_ENFORCE_EQ(dim0.size(), 2,
                      "input X(%s) should be a tensor with 2 dims, a matrix",
                      ctx.op().Input("X"));
    PADDLE_ENFORCE_EQ(dim1.size(), 2,
                      "input Y(%s) should be a tensor with 2 dims, a matrix",
                      ctx.op().Input("Y"));
>>>>>>> 35bb0c0f
    PADDLE_ENFORCE_EQ(
        product(x_dim, x_dim.size() - x_num_row_dims, x_dim.size()),
        product(y_dim, 0, y_dim.size() - y_num_row_dims),
        "First matrix's width must be equal with second matrix's height.");
    ctx.Output<Tensor>("Out")->Resize(
        {product(x_dim, 0, x_dim.size() - x_num_row_dims),
         product(y_dim, y_dim.size() - y_num_row_dims, y_dim.size())});
  }
};

class MulOpMaker : public framework::OpProtoAndCheckerMaker {
 public:
  MulOpMaker(framework::OpProto *proto, framework::OpAttrChecker *op_checker)
      : OpProtoAndCheckerMaker(proto, op_checker) {
    AddInput("X", "The first input of mul op");
    AddInput("Y", "The second input of mul op");
    AddOutput("Out", "The output of mul op");
    AddAttr<int>(
        "x_num_row_dims",
        "mul_op can take tensors with more than two dimensions as input `X`, "
        "in that case, tensors will be flattened to a matrix. The matrix's "
        "second dimension(row length) will be the product of tensor's last "
        "`num_row_dims` dimensions, and the matrix's first dimension(column "
        "length) will be the product of tensor's first `rank - num_row_dims` "
        "dimensions.")
        .SetDefault(1)
        .EqualLargerThan(1);
    AddAttr<int>(
        "y_num_row_dims",
        "mul_op can take tensors with more than two dimensions as input `Y`, "
        "in that case, tensors will be flattened to a matrix. Just like input "
        "`X`.")
        .SetDefault(1)
        .EqualLargerThan(1);
    AddComment(R"DOC(
Two Element Mul Operator.

The equation is: Out = X * Y
)DOC");
  }
};

class MulOpGrad : public framework::OperatorWithKernel {
 public:
  using framework::OperatorWithKernel::OperatorWithKernel;

 protected:
  void InferShape(const framework::InferShapeContext &ctx) const override {
    PADDLE_ENFORCE_NOT_NULL(ctx.InputVar("X"), "Input(X) should not be null");
    PADDLE_ENFORCE_NOT_NULL(ctx.InputVar("Y"), "Input(Y) should not be null");
    PADDLE_ENFORCE_NOT_NULL(ctx.InputVar(framework::GradVarName("Out")),
                            "Input(Out@GRAD) should not be null");
    auto x_dims = ctx.Input<Tensor>("X")->dims();
    auto y_dims = ctx.Input<Tensor>("Y")->dims();
    auto out_dims = ctx.Input<Tensor>(framework::GradVarName("Out"))->dims();
    auto *x_grad = ctx.Output<Tensor>(framework::GradVarName("X"));
    auto *y_grad = ctx.Output<Tensor>(framework::GradVarName("Y"));
    PADDLE_ENFORCE(
        product(x_dim, 0, x_dims.size() - x_num_row_dims) == out_dims[0],
        "The first dimension of Out@GRAD must equal to the first dimension of "
        "the first operand.");
    PADDLE_ENFORCE(product(y_dim, y_dims.size() - y_num_row_dims,
                           y_dims.size()) == out_dims[1],
                   "The second dimension of Out@GRAD must equal to the second "
                   "dimension of the second operand.");

    x_grad->Resize(x_dims);
    y_grad->Resize(y_dims);
  }
};

}  // namespace operators
}  // namespace paddle

namespace ops = paddle::operators;
REGISTER_OP(mul, ops::MulOp, ops::MulOpMaker, mul_grad, ops::MulOpGrad);
REGISTER_OP_CPU_KERNEL(mul, ops::MulKernel<paddle::platform::CPUPlace, float>);
REGISTER_OP_CPU_KERNEL(mul_grad,
                       ops::MulGradKernel<paddle::platform::CPUPlace, float>);<|MERGE_RESOLUTION|>--- conflicted
+++ resolved
@@ -25,7 +25,6 @@
 
  protected:
   void InferShape(const framework::InferShapeContext &ctx) const override {
-<<<<<<< HEAD
     auto x_dim = ctx.Input<Tensor>("X")->dims();
     auto y_dim = ctx.Input<Tensor>("Y")->dims();
     int x_num_row_dims = GetAttr<int>("X_num_raw_dims");
@@ -34,21 +33,11 @@
     PADDLE_ENFORCE(x_dim.size() > x_num_row_dims,
                    "The rank of input tensor X(%s) should be larger than "
                    "`mul_op`'s `X_num_raw_dims`.",
-                   ctx.op_.Input("X"));
+                   ctx.op().Input("X"));
     PADDLE_ENFORCE(y_dim.size() > y_num_row_dims,
                    "The rank of input tensor Y(%s) should be larger than "
                    "`mul_op`'s `Y_num_raw_dims`.",
-                   ctx.op_.Input("Y"));
-=======
-    auto dim0 = ctx.Input<Tensor>("X")->dims();
-    auto dim1 = ctx.Input<Tensor>("Y")->dims();
-    PADDLE_ENFORCE_EQ(dim0.size(), 2,
-                      "input X(%s) should be a tensor with 2 dims, a matrix",
-                      ctx.op().Input("X"));
-    PADDLE_ENFORCE_EQ(dim1.size(), 2,
-                      "input Y(%s) should be a tensor with 2 dims, a matrix",
-                      ctx.op().Input("Y"));
->>>>>>> 35bb0c0f
+                   ctx.op().Input("Y"));
     PADDLE_ENFORCE_EQ(
         product(x_dim, x_dim.size() - x_num_row_dims, x_dim.size()),
         product(y_dim, 0, y_dim.size() - y_num_row_dims),
