--- conflicted
+++ resolved
@@ -1,7 +1,3 @@
-<<<<<<< HEAD
-cc_library(paddle_pybind SHARED SRCS pybind.cc DEPS pybind python
-        add_op fc_op sgd_op cross_entropy_op recurrent_network_op fill_zeros_like_op)
-=======
 cc_library(paddle_pybind SHARED
     SRCS pybind.cc
     DEPS pybind python backward
@@ -10,5 +6,5 @@
 	add_op
 	mean_op
 	cross_entropy_op
-	recurrent_op)
->>>>>>> 0bd49a50
+	recurrent_op
+	fill_zeros_like_op)