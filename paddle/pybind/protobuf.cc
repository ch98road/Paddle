--- conflicted
+++ resolved
@@ -198,12 +198,8 @@
       .def("set_attr", &OpDescBind::SetAttr)
       .def("attr", &OpDescBind::GetAttr)
       .def("set_block_attr", &OpDescBind::SetBlockAttr)
-<<<<<<< HEAD
-      .def("block_attr", &OpDescBind::GetBlockAttr);
-=======
-      .def("get_block_attr", &OpDescBind::GetBlockAttr)
+      .def("block_attr", &OpDescBind::GetBlockAttr)
       .def("infer_shape", &OpDescBind::InferShape);
->>>>>>> ee22a436
 }
 
 }  // namespace pybind
