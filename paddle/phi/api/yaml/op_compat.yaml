# All the configuration in this file are only for existing operators,
# which cannot be modified in principle. There's no need to configure
# this file for new operator.
#
# This file is used for two purposes:
# 1. Configure the mapping relationship of parameter names of operator
#    between the operators in ops.yaml and the old operators defined
#    in fluid.
# 2. Save the extra parameters in the OpMaker of operators temporarily,
#    which will be removed in the future.

# - op : rnn
#   backward : rnn_grad
#   extra :
#     attrs : [bool is_test = false]

- op : abs
  backward : abs_grad, abs_double_grad, abs_triple_grad
  inputs :
    x : X
  outputs :
    out : Out
  extra :
    attrs : [bool use_mkldnn = false]

- op : accuracy
  inputs :
    {x : Out , indices : Indices, label: Label}
  outputs :
    {accuracy : Accuracy, correct : Correct, total : Total}

- op : acos
  inputs :
    x : X
  outputs :
    out : Out

- op : acosh
  inputs :
    x : X
  outputs :
    out : Out
  backward : acosh_grad
  extra :
    attrs : [bool use_mkldnn = false, bool use_cudnn = false]

- op : adadelta_ (adadelta)
  inputs :
    {param : Param, grad: Grad, avg_squared_grad : AvgSquaredGrad, avg_squared_update : AvgSquaredUpdate, learning_rate : LearningRate, master_param : MasterParam }
  outputs :
    {param_out : ParamOut, moment_out : AvgSquaredGradOut, inf_norm_out : AvgSquaredUpdateOut, master_param_out : MasterParamOut}

- op : adagrad_ (adagrad)
  inputs :
    { param : Param, grad : Grad, moment : Moment, learning_rate : LearningRate, master_param : MasterParam }
  outputs :
    { param_out : ParamOut, moment_out : MomentOut, master_param_out : MasterParamOut }

- op : adam_ (adam)
  inputs :
    {param: Param, grad: Grad, learning_rate: LearningRate, moment1: Moment1, moment2: Moment2, beta1_pow: Beta1Pow, beta2_pow: Beta2Pow, master_param: MasterParam, skip_update: SkipUpdate}
  outputs :
    {param_out: ParamOut, moment1_out: Moment1Out, moment2_out: Moment2Out, beta1_pow_out: Beta1PowOut, beta2_pow_out: Beta2PowOut, master_param_out: MasterParamOut}
  scalar :
    beta1 :
      data_type : float
      tensor_name : Beta1Tensor
    beta2 :
      data_type : float
      tensor_name : Beta2Tensor
    epsilon :
      data_type : float
      tensor_name : EpsilonTensor
  manual_signature : [adam_]

- op : adamax_ (adamax)
  inputs :
    {param : Param, grad: Grad, learning_rate : LearningRate, moment : Moment, inf_norm : InfNorm, beta1_pow : Beta1Pow, master_param : MasterParam}
  outputs :
    {param_out : ParamOut, moment_out : MomentOut, inf_norm_out : InfNormOut, master_param_out : MasterParamOut}

- op : adamw_ (adamw)
  inputs :
    {param: Param, grad: Grad, learning_rate: LearningRate, moment1: Moment1, moment2: Moment2, beta1_pow: Beta1Pow, beta2_pow: Beta2Pow, master_param: MasterParam, skip_update: SkipUpdate}
  outputs :
    {param_out: ParamOut, moment1_out: Moment1Out, moment2_out: Moment2Out, beta1_pow_out: Beta1PowOut, beta2_pow_out: Beta2PowOut, master_param_out: MasterParamOut}
  scalar :
    beta1 :
      data_type : float
      tensor_name : Beta1Tensor
    beta2 :
      data_type : float
      tensor_name : Beta2Tensor
    epsilon :
      data_type : float
      tensor_name : EpsilonTensor

- op : add (elementwise_add)
  backward : add_grad (elementwise_add_grad), add_double_grad (elementwise_add_grad_grad), add_triple_grad (elementwise_add_triple_grad)
  inputs :
    {x : X, y : Y}
  outputs :
    {out : Out}
  attrs :
    {scale_x : Scale_x, scale_y : Scale_y, scale_out : Scale_out}
  extra :
    attrs : [bool use_mkldnn = false, str mkldnn_data_type = "float32",
             bool use_quantizer = false, float Scale_x = 1.0f, float Scale_y = 1.0f, float Scale_out = 1.0f]
  complex_promote : [X, Y]

- op : add_n (sum)
  inputs:
    {inputs : X}
  outputs:
    {out : Out}
  extra :
    attrs : [bool use_mkldnn = false, str mkldnn_data_type = "float32"]

- op : addmm
  backward : addmm_grad
  inputs :
    {input : Input, x : X, y : Y}
  outputs :
    out : Out
  attrs :
    {alpha : Alpha, beta : Beta}
  extra :
    attrs : [bool use_mkldnn = false]

- op : affine_grid
  backward : affine_grid_grad
  inputs :
    input : Theta
  outputs :
    output : Output
  int_array:
    output_shape :
      data_type : int
      tensor_name : OutputShape
  extra :
    attrs : [bool use_cudnn = true]

- op : all (reduce_all)
  inputs:
    x : X
  attrs:
    { axis : dim,  keepdim : keep_dim}
  outputs:
    out : Out
  manual_signature : [all]
  extra :
    attrs : [bool use_mkldnn = false]

- op : allclose
  inputs :
    {x : Input, y : Other}
  outputs :
    out : Out
  scalar :
    rtol :
      data_type : std::string
      tensor_name : Rtol
    atol :
      data_type : std::string
      tensor_name : Atol

- op : amax (reduce_amax)
  backward : amax_grad (reduce_amax_grad)
  inputs :
    x : X
  outputs :
    out : Out
  attrs:
    { axis : dim,  keepdim : keep_dim }
  extra :
    attrs : [bool use_mkldnn = false]
  get_expected_kernel_type :
    amax_grad : GetReduceGradExpectedKernelType
  manual_signature : [amax]

- op : amin (reduce_amin)
  backward : amin_grad (reduce_amin_grad)
  inputs :
    x : X
  outputs :
    out : Out
  attrs:
    { axis : dim,  keepdim : keep_dim }
  extra :
    attrs : [bool use_mkldnn = false]
  get_expected_kernel_type :
    amin_grad : GetReduceGradExpectedKernelType
  manual_signature : [amin]

- op : angle
  backward : angle_grad
  inputs :
    x : X
  outputs :
    out : Out
  extra :
    attrs : [bool use_mkldnn = false]

- op : any (reduce_any)
  inputs :
    x : X
  outputs :
    out : Out
  attrs:
    { axis : dim,  keepdim : keep_dim }
  extra :
    attrs : [bool use_mkldnn = false]
  get_expected_kernel_type :
    any : GetReduceOpUseInputPlaceExpectedKernelType
  manual_signature : [any]

- op : arange(range)
  inputs :
    {start : Start, end : End, step : Step}
  outputs :
    out : Out

- op : argmax(arg_max)
  inputs :
    x : X
  outputs :
    out : Out
  scalar:
    axis:
      data_type : int64_t
      support_tensor : true

- op : argmin(arg_min)
  inputs :
    x : X
  outputs :
    out : Out
  scalar:
    axis:
      data_type : int64_t
      support_tensor : true

- op : argsort
  inputs :
    x : X
  outputs :
    out : Out
    indices : Indices

- op : array_to_tensor(tensor_array_to_tensor)
  backward : tanh_shrink_grad
  inputs :
    x : X
  outputs :
    out : Out
    out_index : OutIndex

- op : as_complex
  inputs :
    x : X
  outputs :
    out : Out

- op : as_real
  inputs :
    x : X
  outputs :
    out : Out

- op : asin
  inputs :
    x : X
  outputs :
    out : Out

- op : asinh
  backward : asinh_grad
  inputs :
    x : X
  outputs :
    out : Out
  extra :
    attrs : [bool use_mkldnn = false, bool use_cudnn = false]

- op : assert
  inputs :
    {cond : Cond, data : Data}

- op : assign
  backward : assign_grad
  inputs :
    x : X
  outputs :
    out : Out
  manual_signature : [assign, assign_grad]
  get_expected_kernel_type :
    assign : GetAssignExpectedKernelType

- op : assign_pos
  inputs :
    {x : X}
  outputs :
    out : Out

- op : assign_value
  outputs :
    out : Out
  manual_signature : [assign_value]

- op : atan
  inputs :
    x : X
  outputs :
    out : Out

- op : atan2
  backward : atan2_grad
  inputs :
    {x : X1, y : X2}
  outputs :
    out : Out

- op : atanh
  backward : atanh_grad
  inputs :
    x : X
  outputs :
    out : Out
  extra :
    attrs : [bool use_mkldnn = false, bool use_cudnn = false]

- op : auc
  inputs :
    {x : Predict, label : Label, stat_pos : StatPos, stat_neg : StatNeg, ins_tag_weight : InsTagWeight}
  outputs :
    {auc : AUC, stat_pos_out : StatPosOut, stat_neg_out : StatNegOut}

- op : barrier
  inputs :
    {x : X}
  outputs :
    out : Out

- op : batch_fc
  backward : batch_fc_grad
  inputs :
    {input : Input, w : W, bias : Bias}
  outputs :
    out : Out

- op : batch_norm
  backward : batch_norm_grad, batch_norm_double_grad(batch_norm_grad_grad)
  inputs:
    x : X
    mean : Mean
    variance : Variance
    scale : Scale
    bias : Bias
  outputs :
    out : Y
    mean_out: MeanOut
    variance_out: VarianceOut
    saved_mean: SavedMean
    saved_variance: SavedVariance
    reserve_space: ReserveSpace
  attrs:
    data_format: data_layout
  extra :
    attrs : [bool use_mkldnn = false, bool fuse_with_relu = false]

- op : bce_loss
  backward : bce_loss_grad
  inputs :
    {input : X, label : Label}
  outputs :
    out : Out

- op : bernoulli
  inputs :
    x : X
  outputs :
    out : Out

- op : bicubic_interp (bicubic_interp_v2)
  backward : bicubic_interp_grad (bicubic_interp_v2_grad)
  inputs :
    {x : X, out_size : OutSize, size_tensor : SizeTensor, scale_tensor : Scale}
  outputs :
    output : Out
  attrs:
    data_format: data_layout
  extra :
    attrs : [bool use_mkldnn = false]

- op : bilinear (bilinear_tensor_product)
  backward: bilinear_grad (bilinear_tensor_product_grad)
  inputs :
    {x : X, y : Y,weight: Weight, bias: Bias}
  outputs :
    {out : Out}

- op : bilinear_interp (bilinear_interp_v2)
  backward : bilinear_interp_grad (bilinear_interp_v2_grad)
  inputs :
    {x : X, out_size : OutSize, size_tensor : SizeTensor, scale_tensor : Scale}
  outputs :
    output : Out
  attrs:
    data_format: data_layout
  extra :
    attrs : [bool use_mkldnn = false]

- op : bincount
  inputs :
    {x : X, weights : Weights}
  outputs :
    out : Out
  scalar:
    minlength:
      data_type : int
      support_tensor : true
  get_expected_kernel_type :
    bincount : GetBincountExpectedKernelType

- op : bitwise_and
  inputs :
    {x : X, y : Y}
  outputs :
    {out : Out}

- op : bitwise_not
  inputs :
    {x : X}
  outputs :
    {out : Out}

- op : bitwise_or
  inputs :
    {x : X, y : Y}
  outputs :
    {out : Out}

- op : bitwise_xor
  inputs :
    {x : X, y : Y}
  outputs :
    {out : Out}

- op : bmm
  inputs :
    {x : X, y : Y}
  outputs :
    out : Out

- op : bn_act_xpu
  attrs:
    data_format: data_layout

- op : box_coder
  inputs :
    {prior_box : PriorBox , prior_box_var : PriorBoxVar, target_box: TargetBox}
  outputs :
    output_box : OutputBox

- op : broadcast_tensors
  backward : broadcast_tensors_grad
  inputs :
    input : X
  outputs :
    out : Out
  drop_empty_grad : [input_grad]

- op : c_concat
  inputs :
    x : X
  outputs :
    out : Out

- op : c_embedding
  backward : c_embedding_grad
  inputs :
    {weight : W, x : Ids}
  outputs :
    out : Out

- op : c_softmax_with_cross_entropy
  backward : c_softmax_with_cross_entropy_grad
  inputs :
    {logits : Logits, label : Label}
  outputs :
    {softmax : Softmax, loss : Loss}

- op : c_split
  inputs :
    x : X
  outputs :
    out : Out

- op : cast
  inputs :
    x : X
  outputs :
    out : Out
  extra :
    attrs : [bool use_mkldnn = false]

- op : ceil
  backward : ceil_grad
  inputs :
    x : X
  outputs :
    out : Out
  extra :
    attrs : [bool use_mkldnn = false, bool use_cudnn = false]

- op : celu
  backward : celu_grad, celu_double_grad(celu_grad_grad)
  inputs :
    x : X
  outputs :
    out : Out

- op : check_finite_and_unscale_(check_finite_and_unscale)
  inputs :
    {x : X, scale: Scale}
  outputs :
    {out : Out, found_infinite: FoundInfinite}
  get_expected_kernel_type :
    check_finite_and_unscale_ : GetCheckFiniteAndUnscaleExpectedKernelType

- op : cholesky
  inputs :
    x : X
  outputs :
    out : Out

- op : cholesky_solve
  inputs :
    {x : X, y : Y}
  outputs :
    out : Out

- op : class_center_sample
  inputs :
    label : Label
  outputs :
    {remapped_label : RemappedLabel, sampled_local_class_center : SampledLocalClassCenter}

- op : clip
  backward : clip_grad, clip_double_grad
  inputs :
    x : X
  outputs :
    out : Out
  scalar :
    min :
      data_type : float
      tensor_name : Min
    max :
      data_type :  float
      tensor_name : Max
  extra :
    attrs : [bool use_mkldnn = false, str mkldnn_data_type = "float32"]

- op : clip_by_norm
  inputs :
    x : X
  outputs :
    out : Out

- op : coalesce_tensor
  inputs :
    {input : Input}
  outputs :
    {output : Output, fused_output : FusedOutput}
  attrs :
    {size_of_dtype : user_defined_size_of_dtype}

- op : complex
  backward : complex_grad
  inputs :
    {real : X, imag : Y}
  outputs :
    out : Out

- op : concat
  backward : concat_grad, concat_double_grad
  inputs:
    x: X
  outputs:
    out: Out
  attrs:
    axis: axis
  scalar :
    axis :
      data_type : int
      tensor_name : AxisTensor
  drop_empty_grad : [x_grad]
  extra :
    attrs : [bool use_mkldnn = false, bool use_quantizer = false, str mkldnn_data_type = "float32"]
  get_expected_kernel_type :
    concat : GetConcatExpectedKernelType

- op : conditional_block
  backward : conditional_block_grad
  extra :
    attrs : ['str[] skip_eager_deletion_vars = {}']

- op : conj
  inputs :
    x : X
  outputs :
    out : Out

- op : conv2d
  backward : conv2d_grad, conv2d_grad_grad
  inputs :
    {input : Input, filter : Filter}
  outputs :
    out : Output
  extra :
    attrs : [bool is_test = false, bool use_cudnn = true, bool use_mkldnn = false, bool use_addto = false,
             bool force_fp32_output = false,
             int workspace_size_MB = phi::backends::gpu::GetDefaultConvWorkspaceSizeLimitMB(), bool exhaustive_search = false]
  get_expected_kernel_type :
    conv2d : GetConvExpectedKernelType

- op : conv2d_transpose
  backward : conv2d_transpose_grad, conv2d_transpose_double_grad (conv2d_transpose_grad_grad)
  inputs :
    {x : Input, filter : Filter, bias : Bias}
  outputs :
    out : Output
  int_array :
    output_size :
      data_type : int
      support_tensor : true
  extra :
    inputs : [bias]
    attrs : [bool is_test = false, bool use_cudnn = true, bool use_mkldnn = false, bool force_fp32_output = false,
             str mkldnn_data_type = "float32", bool fuse_relu = false,
             str fuse_activation = "", float fuse_alpha = 0.0f, float fuse_beta = 0.0f,
             int workspace_size_MB = phi::backends::gpu::GetDefaultConvWorkspaceSizeLimitMB()]

- op : conv2d_transpose_bias
  inputs :
    {x : Input, filter : Filter, bias : Bias}
  outputs :
    out : Output
  int_array :
    output_size :
      data_type : int
      support_tensor : true
  extra :
    attrs : [bool is_test = false, bool use_cudnn = false, bool use_mkldnn = true, bool force_fp32_output = false,
             str mkldnn_data_type = "float32", bool fuse_relu = false,
             str fuse_activation = "", float fuse_alpha = 0.0f, float fuse_beta = 0.0f]

- op : conv3d
  backward : conv3d_grad, conv3d_double_grad (conv3d_grad_grad)
  inputs :
    {input : Input, filter : Filter}
  outputs :
    out : Output
  extra :
    attrs : [bool is_test = false, bool use_cudnn = true, bool use_mkldnn = false, str mkldnn_data_type = "float32", bool fuse_relu = false,
             str fuse_activation = "", float fuse_alpha = 0.0f, float fuse_beta = 0.0f,
             bool use_addto = false, bool fuse_residual_connection = false, bool force_fp32_output = false,
             int workspace_size_MB = phi::backends::gpu::GetDefaultConvWorkspaceSizeLimitMB(), bool exhaustive_search = false]
  get_expected_kernel_type :
    conv3d : GetConvExpectedKernelType

- op : conv3d_transpose
  backward : conv3d_transpose_grad
  inputs :
    {x : Input, filter : Filter}
  outputs :
    out : Output
  extra :
    attrs : [bool use_cudnn = true, bool use_mkldnn = false, int workspace_size_MB = phi::backends::gpu::GetDefaultConvWorkspaceSizeLimitMB()]

- op : correlation
  backward : correlation_grad
  inputs :
    {input1 : Input1, input2 : Input2}
  outputs :
    out : Output
  extra :
    attrs : [bool use_mkldnn = false]

- op : cos
  backward : cos_grad, cos_double_grad, cos_triple_grad
  inputs :
    x : X
  outputs :
    out : Out
  extra :
    attrs : [bool use_mkldnn = false, bool use_cudnn = false]

- op : cosh
  backward : cosh_grad
  inputs :
    x : X
  outputs :
    out : Out
  extra :
    attrs : [bool use_mkldnn = false, bool use_cudnn = false]

- op : crop (crop_tensor)
  backward : crop_grad (crop_tensor_grad)
  inputs :
    x : X
  outputs :
    out : Out
  int_array:
    shape :
      data_type : int
      tensor_name : Shape
      tensors_name : ShapeTensor
    offsets :
      data_type : int
      tensor_name : Offsets
      tensors_name : OffsetsTensor

- op : cross
  inputs :
    {x : X, y : Y}
  attrs :
    axis : dim
  outputs :
    out : Out

- op : cross_entropy_with_softmax (softmax_with_cross_entropy)
  backward : cross_entropy_with_softmax_grad (softmax_with_cross_entropy_grad)
  inputs :
    {input : Logits, label : Label}
  outputs :
    {softmax : Softmax, loss : Loss}

- op : cumprod
  backward : cumprod_grad
  inputs :
    x : X
  attrs :
    dim : dim
  outputs :
    out : Out

- op : cumsum
  backward: cumsum_grad
  inputs :
    x : X
  outputs :
    out : Out
  scalar:
    axis:
      data_type : int
      support_tensor : true

- op : data_norm
  backward : data_norm_grad
  extra :
    attrs : [bool use_mkldnn = false]

- op : decode_jpeg
  inputs :
    x : X
  outputs :
    out : Out

- op : deformable_conv
  backward : deformable_conv_grad
  inputs :
    {x : Input, offset : Offset, filter : Filter, mask : Mask}
  outputs :
    out : Output

- op : depthwise_conv2d
  backward : depthwise_conv2d_grad, depthwise_conv2d_double_grad (depthwise_conv2d_grad_grad)
  inputs :
    {input : Input, filter : Filter}
  outputs :
    out : Output
  attrs :
    {scale_in : Scale_in, scale_out : Scale_out, scale_in_eltwise : Scale_in_eltwise, scale_weights : Scale_weights}
  extra :
    attrs : [bool is_test = false, bool use_cudnn = false, bool fuse_relu_before_depthwise_conv = false, bool use_mkldnn = false,
             bool use_quantizer = false, str mkldnn_data_type = "float32", bool fuse_relu = false,
             str fuse_activation = "", float fuse_alpha = 0.0f, float fuse_beta = 0.0f, bool use_addto = false,
             bool fuse_residual_connection = false, float Scale_in = 1.0f, float Scale_out = 1.0f,
             float Scale_in_eltwise = 1.0f, 'float[] Scale_weights = {1.0f}', bool force_fp32_output = false,
             int workspace_size_MB = phi::backends::gpu::GetDefaultConvWorkspaceSizeLimitMB(), bool exhaustive_search = false]
  get_expected_kernel_type :
    depthwise_conv2d : GetConvExpectedKernelType

- op : depthwise_conv2d_transpose
  backward : depthwise_conv2d_transpose_grad
  inputs :
    {x : Input, filter : Filter, bias: Bias}
  outputs :
    out : Output
  int_array :
    output_size :
      data_type : int
      support_tensor : true
  extra :
    inputs : [bias]
    attrs : [bool is_test = false, bool use_cudnn = false, bool use_mkldnn = false, bool force_fp32_output = false,
             str mkldnn_data_type = "float32", bool fuse_relu = false,
             str fuse_activation = "", float fuse_alpha = 0.0f, float fuse_beta = 0.0f,
             int workspace_size_MB = phi::backends::gpu::GetDefaultConvWorkspaceSizeLimitMB()]

- op : dequantize
  inputs :
    input : Input
  outputs :
    output : Output
  attrs :
    {scale : Scale, shift : Shift}

- op : dequantize_abs_max
  inputs :
    {x : X, scale : Scale}
  outputs :
    out : Out

- op : dequantize_linear
  inputs :
    {x : X, scale : Scale, zero_point : ZeroPoint, in_accum : InAccum, in_state : InState}
  outputs :
    {y : Y, out_scale : OutScale, out_accum : OutAccum, out_state : OutState}
  extra :
    attrs : [float moving_rate = 0.9]

- op : det (determinant)
  backward : det_grad (determinant_grad)
  inputs :
    x : Input
  outputs :
    out : Out

- op : dgc_momentum
  inputs :
    {param : Param, grad : Grad, velocity : Velocity, learning_rate : LearningRate, master_param : MasterParam, current_step_tensor : current_step, nranks_tensor : nranks}
  outputs :
    {param_out : ParamOut, velocity_out : VelocityOut, master_param_out : MasterParamOut, grad_out : Grad_out}

- op : diag (diag_v2)
  backward : diag_grad (diag_v2_grad)
  inputs :
    x : X
  outputs :
    out : Out

- op : diag_embed
  inputs :
    input : Input
  outputs :
    out : Out

- op : diagonal
  inputs :
    x : Input
  outputs :
    out : Out

- op : digamma
  inputs :
    x : X
  outputs :
    out : Out

- op : dirichlet
  inputs :
    alpha : Alpha
  outputs :
    out : Out

- op : dist
  inputs :
    {x : X, y : Y}
  outputs :
    out : Out

- op : distributed_push_sparse
  inputs :
    {ids : Ids, shows : Shows, clicks: Clicks}
  outputs :
    output : Outputs
  extra :
    attrs : ['int[] slots = {}']

- op : divide (elementwise_div)
  backward : divide_grad (elementwise_div_grad)
  inputs :
    {x: X, y : Y}
  outputs :
    out: Out
  extra :
    attrs : [bool use_mkldnn = false, str mkldnn_data_type = "float32",
             bool use_quantizer = false, float Scale_x = 1.0f, float Scale_y = 1.0f, float Scale_out = 1.0f]

- op : dot
  inputs :
    {x : X, y : Y}
  outputs :
    out : Out

- op : dropout
  backward : dropout_grad
  inputs :
    x : X
    seed_tensor : Seed
  outputs :
    out : Out
    mask : Mask
  attrs :
    p : dropout_prob
    is_test : is_test
    mode : dropout_implementation
    seed : seed
    fix_seed : fix_seed
  extra :
    attrs : [bool fix_seed = false, int seed = 0]

- op : dropout_nd
  backward : dropout_nd_grad
  extra :
    attrs : [bool fix_seed = false, int seed = 0]

- op : edit_distance
  inputs :
    hyps : Hyps
    refs : Refs
    hypslength : HypsLength
    refslength : RefsLength
  outputs :
    sequencenum : SequenceNum
    out : Out

- op : eig
  inputs :
    x : X
  outputs :
    out_w : Eigenvalues
    out_v : Eigenvectors

- op : eigh
  inputs :
    x : X
  outputs :
    out_w : Eigenvalues
    out_v : Eigenvectors

- op : eigvals
  inputs :
    x : X
  outputs :
    out : Out

- op : eigvalsh
  backward : eigvalsh_grad
  inputs :
    {x : X}
  outputs :
    {eigenvalues : Eigenvalues, eigenvectors : Eigenvectors}
  attrs :
    uplo : UPLO

- op : einsum
  backward : einsum_grad
  inputs :
    x : Operands
  outputs:
    {out : Out, inner_cache: InnerCache, xshape : XShape}
  drop_empty_grad: [x_grad]
  extra:
    outputs: [inner_cache, xshape]

- op : elementwise_pow
  backward : elementwise_pow_grad
  inputs :
    {x : X, y : Y}
  outputs :
    {out : Out}
  extra :
    attrs : [bool use_mkldnn = false, str mkldnn_data_type = "float32",
             bool use_quantizer = false, float Scale_x = 1.0f, float Scale_y = 1.0f, float Scale_out = 1.0f]
  complex_promote : [X, Y]
  manual_signature : [elementwise_pow]

- op : elu
  backward : elu_grad, elu_double_grad (elu_grad_grad)
  inputs :
    x : X
  outputs :
    out : Out
  extra :
    attrs : [bool use_mkldnn = false]

- op : embedding (lookup_table_v2)
  backward : embedding_grad (lookup_table_v2_grad)
  inputs :
    {x : Ids, weight : W}
  outputs :
    out : Out
  attrs :
   sparse : is_sparse
  manual_signature : [embedding_grad]
  extra :
    attrs : [bool is_sparse = false, bool is_distributed = false, bool remote_prefetch = false,
             int trainer_id = 0, int slot = 0, 'int64_t[] height_sections = {}', 'str[] epmap = {}',
             'str[] table_names = {}']

- op : empty
  outputs :
    out : Out
  int_array:
    shape :
      data_type : int64_t
      tensor_name : ShapeTensor
      tensors_name : ShapeTensorList

- op : equal
  inputs :
    {x : X, y : Y}
  outputs :
    out : Out

- op : equal_all
  inputs :
    {x : X, y : Y}
  outputs :
    out : Out

- op : erf
  inputs :
    x : X
  outputs :
    out : Out

- op : erfinv
  inputs :
    x : X
  outputs :
    out : Out

- op : exp
  backward : exp_grad, exp_double_grad
  inputs :
    x : X
  outputs :
    out : Out
  extra :
    attrs : [bool use_mkldnn = false, bool use_cudnn = false]

- op : expand (expand_v2)
  backward : expand_grad (expand_v2_grad), expand_double_grad(expand_v2_double_grad)
  inputs :
    x : X
  attrs :
   shape : shape
  outputs :
    out : Out
  int_array:
    shape :
      data_type : int
      tensor_name : Shape
      tensors_name : expand_shapes_tensor
  extra :
    attrs : [bool use_mkldnn = false, str mkldnn_data_type = "float32"]
  manual_signature : [expand, expand_grad]

- op : expand_as (expand_as_v2)
  backward : expand_as_grad (expand_as_v2_grad)
  inputs :
    {x : X, y : Y}
  outputs :
    out : Out

- op : expm1
  backward : expm1_grad
  inputs :
    x : X
  outputs :
    out : Out
  extra :
    attrs : [bool use_mkldnn = false, bool use_cudnn = false]

- op : exponential_ (exponential)
  backward : exponential__grad (exponential_grad)
  inputs :
    x : X
  outputs :
    out : Out
  attrs :
    lam : lambda

- op : eye
  outputs :
    out : Out
  scalar :
    num_rows :
      support_tensor : true
    num_columns :
      support_tensor : true

- op : fake_channel_wise_quantize_abs_max
  inputs :
    {x : X}
  outputs :
    {out : Out, out_scale : OutScale}
  extra :
    attrs : [int round_type = 1]

- op : fake_channel_wise_quantize_dequantize_abs_max
  inputs :
    {x : X}
  outputs :
    {out : Out, out_scale : OutScale}
  extra :
    attrs : [int round_type = 1]

- op : fake_quantize_abs_max
  inputs :
    x : X
  outputs :
    out : Out
    out_scale : OutScale

- op : fake_quantize_dequantize_abs_max
  backward: fake_quantize_dequantize_abs_max_grad
  inputs :
    {x : X}
  outputs :
    {out : Out, out_scale : OutScale}
  extra :
    attrs : [int round_type = 1]

- op : fake_quantize_dequantize_moving_average_abs_max
  backward: fake_quantize_dequantize_moving_average_abs_max_grad
  inputs :
    {x : X, in_scale : InScale, in_accum : InAccum, in_state : InState}
  outputs :
    {out : Out, out_scale : OutScale, out_state : OutState, out_accum : OutAccum}
  extra :
    attrs : [int round_type = 1]

- op : fake_quantize_moving_average_abs_max
  inputs :
<<<<<<< HEAD
    {x : X, in_scale : InScale, in_accum : InAccum, in_state : InState}
  outputs :
    {out : Out, out_scale : OutScale, out_state : OutState, out_accum : OutAccum}
  extra :
    attrs : [int round_type = 1]

- op : fake_quantize_range_abs_max
  inputs :
    {x : X, in_scale : InScale, iter : Iter}
  outputs :
    {out : Out, out_scale : OutScale, out_scales : OutScales}
  extra :
    attrs : [int round_type = 1]
=======
    x : X
    in_scale : InScale
    in_accum : InAccum
    in_state : InState
  outputs :
    out : Out
    out_scale : OutScale
    out_state : OutState
    out_accum : OutAccum

- op : fake_quantize_range_abs_max
  inputs :
    x : X
    in_scale : InScale
    iter : Iter
  outputs :
    out : Out
    out_scale : OutScale
    out_scales : OutScales
>>>>>>> abcc0897

- op : fc
  inputs :
    input : Input
    w : W
    bias : Bias
  outputs :
    out : Out
  attrs :
    {scale_in : Scale_in, scale_out : Scale_out, scale_weights : Scale_weights}
  extra :
    attrs : [bool use_mkldnn = false, bool use_quantizer = false, str mkldnn_data_type = "float32", float Scale_in = 1.0f, "float[] Scale_weights = {1.0f}", float Scale_out = 1.0f, bool force_fp32_output = false, str fuse_activation = "" , float fuse_alpha = 0.0f, float fuse_beta = 0.0f, float fused_output_scale = 1.0f, 'int[] fused_reshape2_shape = {}']

- op : feed
  outputs: {out: Out}

- op : fft_c2c
  inputs: {x: X}
  outputs: {out: Out}

- op : fft_c2r
  inputs: {x: X}
  outputs: {out: Out}

- op : fft_r2c
  inputs: {x: X}
  outputs: {out: Out}

- op : fill (fill_any)
  backward : fill_grad (fill_any_grad)
  inputs :
    x : X
  outputs :
    out : Out
  scalar :
    value :
      data_type : float
      support_tensor : true

- op : fill_diagonal
  backward : fill_diagonal_grad
  inputs :
    x : X
  outputs :
    out : Out

- op : fill_diagonal_tensor
  inputs :
    {x : X, y : Y}
  outputs :
    out : Out

- op : flatten (flatten_contiguous_range)
  backward : flatten_grad (flatten_contiguous_range_grad)
  inputs :
    x : X
  outputs :
    {out : Out, xshape : XShape}
  attrs :
    {start_axis : start_axis, stop_axis : stop_axis}
  extra :
    outputs : [xshape]
    attrs : [bool use_mkldnn = false, str mkldnn_data_type = "float32"]
  manual_signature : [flatten, flatten_grad]

- op : flip
  inputs :
    x : X
  outputs :
    out : Out

- op : floor
  backward : floor_grad
  inputs :
    x : X
  outputs :
    out : Out
  extra :
    attrs : [bool use_mkldnn = false, bool use_cudnn = false]

- op : floor_divide (elementwise_floordiv)
  inputs :
    {x : X, y : Y}
  outputs :
    {out : Out}
  extra :
    attrs : [bool use_mkldnn = false, str mkldnn_data_type = "float32",
             bool use_quantizer = false, float Scale_x = 1.0f, float Scale_y = 1.0f, float Scale_out = 1.0f]
  complex_promote : [X, Y]
  manual_signature : [floor_divide]

- op : fmax (elementwise_fmax)
  backward : fmax_grad (elementwise_fmax_grad)
  inputs :
    {x : X, y : Y}
  outputs :
    {out : Out}
  extra :
    attrs : [bool use_mkldnn = false, str mkldnn_data_type = "float32",
             bool use_quantizer = false, float Scale_x = 1.0f, float Scale_y = 1.0f, float Scale_out = 1.0f]
  complex_promote : [X, Y]
  manual_signature : [fmax]

- op : fmin (elementwise_fmin)
  backward : fmin_grad (elementwise_fmin_grad)
  inputs :
    {x : X, y : Y}
  outputs :
    {out : Out}
  extra :
    attrs : [bool use_mkldnn = false, str mkldnn_data_type = "float32",
             bool use_quantizer = false, float Scale_x = 1.0f, float Scale_y = 1.0f, float Scale_out = 1.0f]
  complex_promote : [X, Y]
  manual_signature : [fmin]

- op : fold
  inputs :
    x : X
  outputs :
    out : Y

- op : frame
  backward : frame_grad
  inputs :
    x : X
  outputs :
    out : Out

- op : frobenius_norm
  backward : frobenius_norm_grad
  inputs:
    x : X
  attrs:
    { axis : dim,  keepdim : keep_dim}
  outputs:
    out : Out
  int_array:
    axis :
      data_type : int
      support_tensor : true
  get_expected_kernel_type :
    frobenius_norm : GetReduceExpectedKernelType
    frobenius_norm_grad : GetReduceGradExpectedKernelType
  extra :
    attrs : [bool use_mkldnn = false]

- op : full (fill_constant)
  outputs :
    out : Out
  extra :
    attrs : [bool use_mkldnn = false]

- op : full_like (fill_any_like)
  inputs :
    x : X
  outputs :
    out : Out
  scalar :
    value :
      data_type : float
      support_tensor : true

- op : full_with_tensor
  int_array:
    shape :
      data_type : int64_t
      support_tensor : true

- op : fused_adam_(fused_adam)
  inputs :
    {params : Params, grads : Grads, learning_rate : LearningRate, moments1 : Moments1,
     moments2 : Moments2, beta1_pows : Beta1Pows, beta2_pows : Beta2Pows, master_params : MasterParams,
     skip_update : SkipUpdate}
  outputs :
    {params_out : ParamsOut, moments1_out : Moments1Out, moments2_out : Moments2Out,
     beta1_pows_out : Beta1PowsOut, beta2_pows_out : Beta2PowsOut, master_params_out : MasterParamsOut}

- op : fused_attention
  backward: fused_attention_grad
  inputs:
    x: X
    ln_scale: LnScale
    ln_bias: LnBias
    qkv_weight: QKVW
    qkv_bias: QKVBias
    cache_kv: CacheKV
    src_mask: SrcMask
    out_linear_weight: OutLinearW
    out_linear_bias: OutLinearBias
    ln_scale_2: Ln2Scale
    ln_bias_2: Ln2Bias
  outputs:
    ln_mean: LnMean
    ln_var: LnVariance
    ln_out: LnOut
    qkv_out: QKVOut
    qkv_bias_out: QKVBiasOut
    transpose_out_2: TransposeOut2
    qk_out: QKOut
    qktv_out: QKTVOut
    softmax_out: SoftmaxOut
    attn_dropout_mask_out: AttnDropoutMaskOut
    attn_dropout_out: AttnDropoutOut
    src_mask_out: SrcMaskOut
    fmha_out: FMHAOut
    out_linear_out: OutLinearOut
    dropout_mask_out: DropoutMaskOut
    ln_mean_2: Ln2Mean
    ln_var_2: Ln2Variance
    bias_dropout_residual_out: BiasDropoutResidualOut
    cache_kv_out: CacheKVOut
    out: Y

- op : fused_batch_norm_act
  backward : fused_batch_norm_act_grad
  inputs:
    x : X
    mean : Mean
    variance : Variance
    scale : Scale
    bias : Bias
  outputs :
    out : Y
    mean_out: MeanOut
    variance_out: VarianceOut
    saved_mean: SavedMean
    saved_variance: SavedVariance
    reserve_space: ReserveSpace

- op : fused_bias_dropout_residual_layer_norm
  backward : fused_bias_dropout_residual_layer_norm_grad
  inputs :
    x : X
    residual : Residual
    bias : Bias
    ln_scale : LnScale
    ln_bias : LnBias
  outputs :
    bias_dropout_residual_out : BiasDropoutResidualOut
    dropout_mask_out : DropoutMaskOut
    ln_mean : LnMean
    ln_variance : LnVariance
    y : Y

- op : fused_bn_add_activation_ (fused_bn_add_activation)
  backward : fused_bn_add_activation_grad
  inputs:
    x : X
    z : Z
    mean : Mean
    variance : Variance
    scale : Scale
    bias : Bias
  outputs :
    out : Y
    mean_out: MeanOut
    variance_out: VarianceOut
    saved_mean: SavedMean
    saved_variance: SavedVariance
    reserve_space: ReserveSpace

- op : fused_conv2d
  inputs :
    {input : Input, filter : Filter, bias : Bias, residual_param : ResidualData}
  outputs :
    {output : Output}
  attrs :
    {scale_in : Scale_in, scale_out : Scale_out, scale_in_eltwise : Scale_in_eltwise, scale_weights : Scale_weights}
  extra :
    attrs : [bool use_cudnn = false, float fuse_alpha = 0.0f, float fuse_beta = 0.0f, float Scale_in = 1.0f,
             float Scale_out = 1.0f, float Scale_in_eltwise = 1.0f, 'float[] Scale_weights = {1.0f}', bool use_mkldnn = true, str mkldnn_data_type = "float32"]

- op : fused_conv2d_add_act
  inputs :
    input : Input
    filter : Filter
    bias : Bias
    residual_data : ResidualData
  outputs :
    output : Output
    outputs : Outputs
  extra :
    attrs : [bool is_test = false, bool use_cudnn = true, bool fuse_relu_before_depthwise_conv = false, bool use_mkldnn = false,
             bool use_quantizer = false, str mkldnn_data_type = "float32", bool fuse_relu = false,
             str fuse_activation = "", float fuse_beta = 0.0f, bool use_addto = false,
             bool fuse_residual_connection = false, float Scale_in = 1.0f, float Scale_out = 1.0f,
             float Scale_in_eltwise = 1.0f, 'float[] Scale_weights = {1.0f}', bool force_fp32_output = false]
  get_expected_kernel_type :
    fused_conv2d_add_act : GetConvExpectedKernelType

- op : fused_conv3d
  inputs :
    {input : Input, filter : Filter, bias : Bias, residual_param : ResidualData}
  outputs :
    {output : Output}
  attrs :
    {scale_in : Scale_in, scale_out : Scale_out, scale_in_eltwise : Scale_in_eltwise, scale_weights : Scale_weights}
  extra :
    attrs : [bool use_cudnn = false, float fuse_alpha = 0.0f, float fuse_beta = 0.0f, float Scale_in = 1.0f,
             float Scale_out = 1.0f, float Scale_in_eltwise = 1.0f, 'float[] Scale_weights = {1.0f}', bool use_mkldnn = true, str mkldnn_data_type = "float32"]

- op : fused_elementwise_add
  inputs :
    {x : X, y : Y}
  outputs :
    {out : Out}

- op : fused_elementwise_div
  inputs :
    {x : X, y : Y}
  outputs :
    {out : Out}

- op : fused_elementwise_mul
  inputs :
    {x : X, y : Y}
  outputs :
    {out : Out}

- op : fused_elementwise_sub
  inputs :
    {x : X, y : Y}
  outputs :
    {out : Out}

- op : fused_embedding_eltwise_layernorm
  inputs :
    ids : Ids
    embs : Embs
    bias : Bias
    scale : Scale
  outputs :
    out : Out

- op : fused_fc_elementwise_layernorm
  inputs :
    x : X
    w : W
    y : Y
    bias0 : Bias0
    scale : Scale
    bias1 : Bias1
  outputs :
    out : Out
    mean : Mean
    variance : Variance

- op : fused_feedforward
  backward: fused_feedforward_grad
  inputs:
    x: X
    dropout1_seed: Dropout1Seed
    dropout2_seed: Dropout2Seed
    linear1_weight: Linear1Weight
    linear1_bias: Linear1Bias
    linear2_weight: Linear2Weight
    linear2_bias: Linear2Bias
    ln1_scale: Ln1Scale
    ln1_bias: Ln1Bias
    ln2_scale: Ln2Scale
    ln2_bias: Ln2Bias
  attrs:
    dropout1_seed_val: dropout1_seed
    dropout2_seed_val: dropout2_seed
    dropout1_prob: dropout1_rate
    dropout2_prob: dropout2_rate
  outputs:
    out: Out
    dropout1_mask: Dropout1Mask
    dropout2_mask: Dropout2Mask
    ln1_mean: Ln1Mean
    ln1_variance: Ln1Variance
    ln2_mean: Ln2Mean
    ln2_variance: Ln2Variance
    linear1_out: Linear1Out
    ln1_out: Ln1Out
    dropout1_out: Dropout1Out
    dropout2_out: Dropout2Out

- op : fused_gemm_epilogue
  inputs:
    {x : X, y : Y, bias : Bias}
  outputs :
    {out : Out, reserve_space: ReserveSpace}

- op : fused_gemm_epilogue_grad
  inputs:
    {x : X, y : Y, reserve_space: ReserveSpace, out_grad : DOut}
  outputs :
    {x_grad : DX, y_grad : DY, bias_grad : DBias}

- op : fused_transpose
  inputs:
    {x : X}
  outputs :
    {out : Out}
  extra :
    attrs : [str data_format = "AnyLayout"]

- op : fusion_gru
  inputs :
    x : X
    h0 : H0
    weight_x : WeightX
    weight_h : WeightH
    bias : Bias
  outputs :
    reordered_h0 : ReorderedH0
    xx : XX
    batched_input : BatchedInput
    batched_out : BatchedOut
    hidden : Hidden
  attrs :
    {scale_data : Scale_data, shift_data : Shift_data, scale_weights : Scale_weights}
  extra :
    attrs : [bool use_mkldnn = false, str mkldnn_data_type = "float32", float Scale_data = 1.0f, float Shift_data = 0.0f, 'float[] Scale_weights = {1.0f}']

- op : fusion_lstm
  inputs :
    x : X
    h0 : H0
    weight_x : WeightX
    weight_h : WeightH
    bias : Bias
    c0 : C0
  outputs :
    out : Out
    hidden : Hidden
    cell : Cell
    xx : XX
    batched_input : BatchedInput
    batched_hidden : BatchedHidden
    batched_cell : BatchedCell
    reordered_h0 : ReorderedH0
    reordered_c0 : ReorderedC0
    checked_cell : CheckedCell
  attrs :
    {scale_data : Scale_data, shift_data : Shift_data, scale_weights : Scale_weights}
  extra :
    attrs : [bool use_mkldnn = true, str mkldnn_data_type = "float32"]

- op : fusion_repeated_fc_relu
  inputs :
    x : X
    w : W
    bias : Bias
  outputs :
    relu_out : ReluOut
    out : Out

- op : fusion_seqconv_eltadd_relu
  inputs :
    x : X
    filter : Filter
    bias : Bias
  outputs :
    out : Out
    col_mat : ColMat
  attrs :
    context_length : contextLength
    context_start : contextStart
    context_stride : contextStride

- op : fusion_seqexpand_concat_fc
  inputs :
    x : X
    fc_weight : FCWeight
    fc_bias : FCBias
  outputs :
    out : Out
    fc_out : FCOut

- op : fusion_transpose_flatten_concat
  inputs :
    x : X
  outputs :
    out : Out

- op : gather
  backward : gather_grad
  inputs :
    {x : X, index : Index}
  outputs :
    out : Out
  scalar :
    axis :
      data_type : int
      tensor_name : Axis

- op : gather_nd
  backward : gather_nd_grad
  inputs :
    {x : X, index : Index}
  outputs :
    out : Out

- op : gather_tree
  inputs :
    {ids : Ids, parents : Parents}
  outputs :
    out : Out

- op : gaussian (gaussian_random)
  outputs :
    out : Out
  int_array:
    shape :
      data_type : int64_t
      tensor_name : ShapeTensor
      tensors_name : ShapeTensorList
  extra :
    attrs : [bool use_mkldnn = false]
  manual_signature : [gaussian]

- op : gelu
  backward : gelu_grad
  inputs :
    x : X
  outputs :
    out : Out
  extra :
    attrs : [bool use_mkldnn = false, str mkldnn_data_type = "float32"]

- op : generate_proposals(generate_proposals_v2)
  inputs :
    {scores : Scores, bbox_deltas : BboxDeltas, im_shape : ImShape, anchors : Anchors, variances : Variances}
  outputs :
    {rpn_rois : RpnRois, rpn_roi_probs : RpnRoiProbs, rpn_rois_num : RpnRoisNum}
  attrs :
    {pre_nms_top_n : pre_nms_topN, post_nms_top_n : post_nms_topN}

- op : global_gather
  backward : global_gather_grad
  inputs :
    x : X
  outputs:
    out : Out

- op : global_scatter
  inputs :
    {x : X}
  outputs :
    out : Out

- op : grad_add
  inputs :
    {x : X, y : Y}
  outputs :
    {out : Out}
  extra :
    attrs : [bool use_mkldnn = false, str mkldnn_data_type = "float32",
             bool use_quantizer = false, float Scale_x = 1.0f, float Scale_y = 1.0f, float Scale_out = 1.0f]

- op : graph_khop_sampler
  inputs :
    {row : Row, colptr : Col_Ptr, x : X, eids : Eids}
  outputs :
    {out_src : Out_Src, out_dst : Out_Dst, sample_index : Sample_Index, reindex_x : Reindex_X, out_eids : Out_Eids}

- op : graph_sample_neighbors
  inputs :
    {row : Row, colptr : Col_Ptr, x : X, eids : Eids, perm_buffer : Perm_Buffer}
  outputs :
    {out : Out, out_count : Out_Count, out_eids : Out_Eids}

- op : greater_equal
  inputs :
    {x : X, y : Y}
  outputs :
    out : Out

- op : greater_than
  inputs :
    {x : X, y : Y}
  outputs :
    out : Out

- op : grid_sample(grid_sampler)
  backward : grid_sample_grad (grid_sampler_grad)
  inputs :
    {x : X, grid : Grid}
  outputs :
    out : Output
  extra :
    attrs : [bool use_cudnn = true]

- op : group_norm
  inputs :
    x : X
    scale : Scale
    bias : Bias
  outputs :
    y : Y
    mean : Mean
    variance : Variance
  attrs:
    data_format: data_layout

- op : gru
  backward : gru_grad
  extra :
    attrs : [bool is_test = false]

- op : gumbel_softmax
  inputs :
    x : X
  outputs :
    out : Out

- op : hardshrink (hard_shrink)
  backward : hardshrink_grad (hard_shrink_grad)
  inputs :
    x : X
  outputs :
    out : Out

- op : hardsigmoid (hard_sigmoid)
  backward : hardsigmoid_grad (hard_sigmoid_grad)
  inputs :
    x : X
  outputs :
    out : Out

- op : hardswish (hard_swish)
  inputs :
    x : X
  outputs :
    out : Out
  backward : hardswish_grad (hard_swish_grad)
  extra :
    attrs : [bool use_mkldnn = false]
  manual_signature : [hardswish]

- op : hardtanh (brelu)
  backward : hardtanh_grad (brelu_grad)
  inputs :
    x : X
  outputs :
    out : Out

- op : heaviside (elementwise_heaviside)
  backward : heaviside_grad (elementwise_heaviside_grad)
  inputs :
    {x : X, y : Y}
  outputs :
    {out : Out}
  extra :
    attrs : [bool use_mkldnn = false, str mkldnn_data_type = "float32",
             bool use_quantizer = false, float Scale_x = 1.0f, float Scale_y = 1.0f, float Scale_out = 1.0f]
  complex_promote : [X, Y]

- op : histogram
  inputs :
    input : X
  outputs :
    out : Out

- op : hsigmoid_loss(hierarchical_sigmoid)
  backward: hsigmoid_loss_grad(hierarchical_sigmoid_grad)
  inputs:
   {x: X, w: W, label: Label, bias: Bias, path: PathTable, code: PathCode}
  outputs:
   {out: Out, pre_out: PreOut, w_out: W_Out}

- op : huber_loss
  backward : huber_loss_grad
  inputs :
    {input : X, label : Y}
  outputs :
    {out : Out, residual : Residual}

- op : imag
  backward : imag_grad
  inputs :
    x : X
  outputs :
    out : Out

- op : increment
  inputs :
    x : X
  outputs :
    out : Out

- op : index_add
  inputs :
    {x : X, index : Index, add_value : AddValue}
  outputs :
    out : Out

- op : index_sample
  inputs :
    {x : X, index : Index}
  outputs :
    out : Out

- op : index_select
  inputs :
    {x : X, index : Index}
  outputs :
    out : Out
  attrs :
    axis : dim

- op : instance_norm
  inputs :
    x : X
    scale : Scale
    bias : Bias
  outputs :
    y : Y
    saved_mean : SavedMean
    saved_variance : SavedVariance
  extra:
    outputs: [ saved_mean, saved_variance ]
  get_expected_kernel_type:
    instance_norm: GetInstanceNormExpectedKernelType

- op : inverse
  inputs :
    x : Input
  outputs :
    out : Output

- op : is_empty
  inputs :
    x : X
  outputs :
    out : Out

- op : isclose
  inputs :
    {x : Input, y : Other}
  outputs :
    out : Out
  scalar :
    rtol :
      data_type : std::string
      tensor_name : Rtol
    atol :
      data_type : std::string
      tensor_name : Atol

- op : isfinite (isfinite_v2)
  inputs :
    x : X
  outputs :
    out : Out

- op : isinf (isinf_v2)
  inputs :
    x : X
  outputs :
    out : Out

- op : isnan (isnan_v2)
  inputs :
    x : X
  outputs :
    out : Out

- op : kldiv_loss
  backward : kldiv_loss_grad
  inputs :
    {x : X, label : Target}
  outputs :
    out : Loss

- op : kron
  backward : kron_grad
  inputs :
    {x : X, y : Y}
  outputs :
    {out : Out}
  complex_promote : [X, Y]

- op : kthvalue
  inputs :
    x : X
  outputs :
    {out : Out, indices : Indices}

- op : l1_norm
  inputs :
    x : X
  outputs :
    out : Out
  backward : l1_norm_grad
  extra :
    attrs : [bool use_mkldnn = false, bool use_cudnn = false]

- op : label_smooth
  inputs :
    {label : X, prior_dist : PriorDist}
  outputs :
    out : Out

- op : lamb_ (lamb)
  inputs :
    {param : Param, grad : Grad, learning_rate : LearningRate, moment1 : Moment1, moment2 : Moment2, beta1_pow : Beta1Pow, beta2_pow : Beta2Pow, master_param : MasterParam, skip_update : SkipUpdate}
  outputs :
    {param_out : ParamOut, moment1_out : Moment1Out, moment2_out : Moment2Out, beta1_pow_out : Beta1PowOut, beta2_pow_out : Beta2PowOut, master_param_outs : MasterParamOut}

- op : layer_norm
  backward : layer_norm_grad
  inputs :
    x : X
    scale : Scale
    bias : Bias
  outputs :
    out : Y
    mean : Mean
    variance : Variance
  extra :
    attrs : [bool use_mkldnn = false, str mkldnn_data_type = "float32", bool is_test = false]
  get_expected_kernel_type :
    layer_norm : GetLayerNormExpectedKernelType

- op : leaky_relu
  backward : leaky_relu_grad, leaky_relu_double_grad (leaky_relu_grad_grad)
  inputs :
    x : X
  outputs :
    out : Out
  attrs:
    negative_slope : alpha
  extra :
    attrs : [bool use_mkldnn = false]

- op : lerp
  backward : lerp_grad
  inputs :
    {x : X, y : Y, weight : Weight}
  outputs :
    out : Out

- op : less_equal
  inputs :
    {x : X, y : Y}
  outputs :
    out : Out

- op : less_than
  inputs :
    {x : X, y : Y}
  outputs :
    out : Out

- op : lgamma
  inputs :
    x : X
  outputs :
    out : Out

- op : linear_interp (linear_interp_v2)
  backward : linear_interp_grad (linear_interp_v2_grad)
  inputs :
    {x : X, out_size : OutSize, size_tensor : SizeTensor, scale_tensor : Scale}
  outputs :
    output : Out
  attrs:
    data_format: data_layout
  extra :
    attrs : [bool use_mkldnn = false]

- op : linspace
  inputs :
    {start : Start, stop : Stop, number : Num}
  outputs :
    out : Out

- op : log
  backward : log_grad, log_double_grad (log_grad_grad)
  inputs :
    x : X
  outputs :
    out : Out
  extra :
    attrs : [bool use_mkldnn = false, bool use_cudnn = false]

- op : log10
  backward : log10_grad
  inputs :
    x : X
  outputs :
    out : Out
  extra :
    attrs : [bool use_mkldnn = false, bool use_cudnn = false]

- op : log1p
  backward : log1p_grad
  inputs :
    x : X
  outputs :
    out : Out
  extra :
    attrs : [bool use_mkldnn = false, bool use_cudnn = false]

- op : log2
  backward : log2_grad
  inputs :
    x : X
  outputs :
    out : Out
  extra :
    attrs : [bool use_mkldnn = false, bool use_cudnn = false]

- op : log_loss
  backward : log_loss_grad
  inputs :
    {input : Predicted, label : Labels}
  outputs :
    out : Loss

- op : log_softmax
  backward : log_softmax_grad
  inputs :
    x : X
  outputs :
    out: Out
  extra :
    attrs : [bool use_mkldnn = false]

- op : logcumsumexp
  backward : logcumsumexp_grad
  inputs :
    x : X
  outputs :
    out : Out

- op : logical_and
  inputs :
    {x : X, y : Y}
  outputs :
    out : Out

- op : logical_not
  inputs :
    x : X
  outputs :
    out : Out

- op : logical_or
  inputs :
    {x : X, y : Y}
  outputs :
    out : Out

- op : logical_xor
  inputs :
    {x : X, y : Y}
  outputs :
    out : Out

- op : logit
  inputs :
    x : X
  outputs :
    out : Out

- op : logsigmoid
  backward : logsigmoid_grad
  inputs :
    x : X
  outputs :
    out : Out
  extra :
    attrs : [bool use_mkldnn = false, bool use_cudnn = false]

- op : logsumexp
  backward : logsumexp_grad
  inputs :
    x : X
  outputs :
    out : Out

- op : lrn
  backward : lrn_grad
  inputs :
    x : X
  outputs :
    {out : Out, mid_out : MidOut}
  extra :
    attrs : [bool use_mkldnn = false, bool is_test = false]

- op : lstsq
  inputs :
    {x : X, y : Y}
  outputs :
    {solution : Solution, residuals : Residuals, rank : Rank, singular_values : SingularValues}
  scalar :
    rcond :
      data_type : float
      support_tensor : true

- op : lu_unpack
  backward : lu_unpack_grad
  inputs :
    {x : X, y : Pivots}
  outputs :
    {pmat : Pmat, l : L, u : U}

- op : margin_cross_entropy
  backward : margin_cross_entropy_grad
  inputs:
    {logits : Logits, label : Label}
  outputs:
    {softmax : Softmax, loss : Loss}

- op : masked_select
  inputs :
    {x : X, mask : Mask}
  outputs :
    out : Y

- op : matmul (matmul_v2)
  backward : matmul_grad (matmul_v2_grad), matmul_double_grad (matmul_v2_grad_grad), matmul_triple_grad (matmul_v2_triple_grad)
  inputs :
    {x : X, y : Y}
  attrs :
    {transpose_x : trans_x, transpose_y : trans_y}
  outputs :
    out : Out
  extra :
    attrs : [bool use_mkldnn = false, str mkldnn_data_type = "float32"]
  complex_promote : [X, Y]

- op : matmul_with_flatten (mul)
  backward : matmul_with_flatten_grad (mul_grad)
  inputs :
    {x : X, y : Y}
  outputs :
    out : Out
  extra :
    attrs : [bool use_mkldnn = false, float scale_x = 1.0f, 'float[] scale_y = {1.0f}',
             float scale_out = 1.0f, bool force_fp32_output = false]

- op : matrix_nms
  inputs :
    {bboxes : BBoxes, scores : Scores}
  outputs :
    {out : Out, index : Index, roisnum : RoisNum}
  get_expected_kernel_type :
    matrix_nms : GetMatrixNmsExpectedKernelType

- op : matrix_power
  inputs :
    x : X
  outputs :
    out : Out

- op : matrix_rank
  inputs :
    {x : X, tol_tensor : TolTensor}
  outputs :
    out : Out
  manual_signature : [matrix_rank]

- op : max (reduce_max)
  backward : max_grad (reduce_max_grad)
  inputs:
    x : X
  attrs:
    { axis : dim,  keepdim : keep_dim}
  outputs:
    out : Out
  extra :
    attrs : [bool use_mkldnn = false]
  int_array:
    axis :
      data_type : int
      support_tensor : true
  get_expected_kernel_type :
    max : GetReduceExpectedKernelType
    max_grad : GetReduceGradExpectedKernelType
  manual_signature : [max]

- op : max_pool2d_with_index
  inputs :
    {x : X}
  outputs :
    {out : Out, mask : Mask}
  attrs :
    kernel_size : ksize

- op : max_pool3d_with_index
  inputs :
    {x : X}
  outputs :
    {out : Out, mask : Mask}
  attrs :
    kernel_size : ksize

- op : maximum (elementwise_max)
  backward : maximum_grad (elementwise_max_grad)
  inputs :
    {x : X, y : Y}
  outputs :
    {out : Out}
  extra :
    attrs : [bool use_mkldnn = false, str mkldnn_data_type = "float32",
             bool use_quantizer = false, float Scale_x = 1.0f, float Scale_y = 1.0f, float Scale_out = 1.0f]
  complex_promote : [X, Y]
  manual_signature : [maximum]

- op : maxout
  inputs :
    x : X
  outputs :
    out : Out

- op : mean (reduce_mean)
  backward : mean_grad (reduce_mean_grad)
  inputs :
    x : X
  outputs :
    out : Out
  attrs :
    {axis : dim, keepdim : keep_dim}
  extra :
    attrs : [bool use_mkldnn = false]

- op : mean_all (mean)
  backward : mean_all_grad (mean_grad)
  inputs :
    x : X
  outputs :
    out : Out

- op : merge_selected_rows
  inputs :
    x : X
  outputs :
    out : Out

- op : merged_adam_
  inputs :
    {param: Param, grad: Grad, learning_rate: LearningRate, moment1: Moment1, moment2: Moment2, beta1_pow: Beta1Pow, beta2_pow: Beta2Pow, master_param: MasterParam}
  outputs :
    {param_out: ParamOut, moment1_out: Moment1Out, moment2_out: Moment2Out, beta1_pow_out: Beta1PowOut, beta2_pow_out: Beta2PowOut, master_param_out: MasterParamOut}
  scalar :
    beta1 :
      data_type : float
      support_tensor : true
    beta2 :
      data_type : float
      support_tensor : true
    epsilon :
      data_type : float
      support_tensor : true

- op : merged_momentum_ (merged_momentum)
  inputs :
    {param : Param, grad : Grad, velocity : Velocity, learning_rate : LearningRate, master_param : MasterParam}
  outputs :
    {param_out : ParamOut, velocity_out : VelocityOut, master_param_out : MasterParamOut}

- op : meshgrid
  backward : meshgrid_grad
  inputs :
    inputs : X
  outputs :
    out : Out
  drop_empty_grad : [inputs_grad]

- op : min (reduce_min)
  backward : min_grad (reduce_min_grad)
  inputs:
    x : X
  outputs:
    out : Out
  attrs:
    { axis : dim,  keepdim : keep_dim}
  extra :
    attrs : [bool use_mkldnn = false]
  int_array:
    axis :
      data_type : int
      support_tensor : true
  get_expected_kernel_type :
    min : GetReduceExpectedKernelType
    min_grad : GetReduceGradExpectedKernelType
  manual_signature : [min]

- op : minimum (elementwise_min)
  backward : minimum_grad (elementwise_min_grad)
  inputs :
    {x : X, y : Y}
  outputs :
    {out : Out}
  extra :
    attrs : [bool use_mkldnn = false, str x_data_format = "", str y_data_format = "", str mkldnn_data_type = "float32",
             bool use_quantizer = false, float Scale_x = 1.0f, float Scale_y = 1.0f, float Scale_out = 1.0f]
  complex_promote : [X, Y]
  manual_signature : [minimum]

- op : mish
  backward : mish_grad
  inputs:
    {x : X, lambda : threshold}
  outputs:
    out: Out
  extra :
    attrs : [bool use_mkldnn = false]

- op : mode
  backward : mode_grad
  inputs :
    x : X
  outputs :
    {out : Out, indices : Indices}

- op : momentum_ (momentum)
  inputs :
    {param : Param, grad : Grad, velocity : Velocity, learning_rate : LearningRate, master_param : MasterParam}
  outputs :
    {param_out : ParamOut, velocity_out : VelocityOut, master_param_out : MasterParamOut}

- op : moving_average_abs_max_scale
  inputs :
    {x : X, in_accum : InAccum, in_state : InState}
  outputs :
    {out : Out, out_scale : OutScale, out_state : OutState, out_accum : OutAccum}

- op : multi_dot
  backward : multi_dot_grad
  inputs :
    x : X
  outputs :
    out : Out
  drop_empty_grad : [x_grad]

- op : multi_gru
  inputs :
    {x : X, weight_x : WeightX, weight_h : WeightH, bias : Bias, scale_weights : Scale_weights}
  outputs :
    hidden : Hidden
  attrs :
    {scale_data : Scale_data,  shift_data : Shift_data}

- op : multiclass_nms3
  inputs :
    {bboxes : BBoxes, scores : Scores, rois_num : RoisNum}
  outputs :
    {out : Out, index : Index, nms_rois_num : NmsRoisNum}

- op : multihead_matmul
  inputs :
    {input : Input, w : W, bias : Bias, bias_qk : BiasQK}
  outputs :
    out : Out
  attrs :
    {transpose_q : transpose_Q,  transpose_k : transpose_K, transpose_v : transpose_V}

- op : multinomial
  inputs :
    {x : X}
  outputs :
    out : Out
  scalar :
    num_samples :
      data_type : int
      support_tensor : true

- op : multiplex
  backward : multiplex_grad
  inputs :
    {inputs : X, index : Ids}
  outputs :
    out : Out
  drop_empty_grad : [inputs_grad]

- op : multiply (elementwise_mul)
  backward : multiply_grad (elementwise_mul_grad)
  inputs :
    {x : X, y : Y}
  outputs :
    out : Out
  extra :
    attrs : [bool use_mkldnn = false, str mkldnn_data_type = "float32",
             bool use_quantizer = false, float Scale_x = 1.0f, float Scale_y = 1.0f, float Scale_out = 1.0f]

- op : mv
  inputs :
    {x : X, vec : Vec}
  outputs :
    out : Out

- op : nanmedian
  backward : nanmedian_grad
  inputs :
    {x : X}
  outputs :
    {out : Out, medians : MedianIndex}
  int_array:
    axis:
      data_type : int
  extra:
    outputs : [medians]

- op : nce
  backward : nce_grad
  extra :
    attrs : [int trainer_id = 0, 'int64_t[] height_sections = {}', 'str[] epmap = {}',
             'str[] table_names = {}', 'int[] custom_neg_classes = {}']

- op : nearest_interp (nearest_interp_v2)
  backward : nearest_interp_grad (nearest_interp_v2_grad)
  inputs :
    {x : X, out_size : OutSize, size_tensor : SizeTensor, scale_tensor : Scale}
  outputs :
    output : Out
  attrs:
    data_format: data_layout
  extra :
    attrs : [bool use_mkldnn = false]

- op : nll_loss
  backward : nll_loss_grad
  inputs :
    {input : X, label : Label, weight : Weight}
  outputs :
    {out : Out, total_weight : Total_weight}

- op : nms
  inputs :
    x : Boxes
  outputs :
    out : KeepBoxesIdxs
  attrs :
    threshold : iou_threshold

- op : nonzero (where_index)
  inputs :
    condition : Condition
  outputs :
    out : Out

- op : norm
  backward : norm_grad
  inputs :
    x : X
  outputs :
    {out : Out, norm : Norm}
  extra :
    outputs : [norm]

- op : not_equal
  inputs :
    {x : X, y : Y}
  outputs :
    out : Out

- op : numel(size)
  inputs :
    x : Input
  outputs :
    size : Out

- op : one_hot (one_hot_v2)
  inputs :
    x : X
  outputs :
    out : Out
  scalar :
    depth :
      data_type : int
      tensor_name : depth_tensor

- op : overlap_add
  backward : overlap_add_grad
  inputs :
    x : X
  outputs :
    out : Out

- op : p_norm
  backward: p_norm_grad
  inputs :
    x : X
  outputs :
    out : Out

- op : pad
  backward : pad_grad, pad_double_grad
  inputs :
    x : X
  outputs :
    out : Out
  scalar:
    pad_value:
      data_type : float
      support_tensor : true

- op : pad2d
  backward : pad2d_grad
  extra :
    attrs : [bool use_mkldnn = false]

- op : pad3d
  backward : pad3d_grad, pad3d_double_grad
  inputs :
    x : X
  outputs :
    out : Out
  int_array:
    paddings :
      data_type : int
      tensor_name : Paddings
  attrs :
    pad_value : value
  extra :
    attrs : [bool use_mkldnn = false]

- op : partial_allgather
  inputs :
    x : X
  outputs :
    out : Out

- op : partial_concat
  backward : partial_concat_grad
  inputs :
    x : X
  outputs :
    out : Out
  drop_empty_grad : [x_grad]
  extra :
    attrs : [bool use_mkldnn = false]

- op : partial_recv
  outputs :
    out : Out

- op : partial_sum
  backward : partial_sum_grad
  inputs :
    x : X
  outputs :
    out : Out
  drop_empty_grad : [x_grad]
  extra :
    attrs : [bool use_mkldnn = false]

- op : pixel_shuffle
  backward : pixel_shuffle_grad
  inputs :
    x : X
  outputs :
    out : Out

- op : pixel_unshuffle
  backward : pixel_unshuffle_grad
  inputs :
    x : X
  outputs :
    out : Out

- op : poisson
  inputs :
    x : X
  outputs :
    out : Out

- op : pool2d
  backward : pool2d_grad, pool2d_double_grad
  inputs :
    {x : X}
  outputs :
    {out : Out}
  attrs :
    {kernel_size : ksize}
  int_array:
    kernel_size :
      data_type : int
      support_tensor : true
  get_expected_kernel_type :
    pool2d : GetPoolExpectedKernelType
    pool2d_grad : GetPoolExpectedKernelType
    pool2d_double_grad : GetPoolDoubleGradExpectedKernelType
  extra :
    attrs : [bool use_mkldnn = false, bool use_quantizer = false,
              str mkldnn_data_type = "float32", bool is_test = false]

- op : pool3d
  backward : pool3d_grad
  inputs :
    {x : X}
  outputs :
    {out : Out}
  attrs :
    {kernel_size : ksize}
  get_expected_kernel_type :
    pool3d : GetPoolExpectedKernelType
    pool3d_grad : GetPoolExpectedKernelType
  extra :
    attrs : [bool use_mkldnn = false]

- op : pow
  backward : pow_grad, pow_double_grad, pow_triple_grad
  inputs :
    x : X
  outputs :
    out : Out
  attrs :
    y : factor
  scalar :
    y :
      data_type : float
      tensor_name : FactorTensor

- op : prelu
  backward : prelu_grad
  inputs :
    { x : X, alpha : Alpha}
  outputs :
    out : Out
  extra :
    attrs : [bool use_mkldnn = false, str mkldnn_data_type = "float32", bool is_test = false]

- op : print
  inputs :
    in : In
  outputs :
    out : Out

- op : prior_box
  inputs :
    {input: Input, image: Image}
  outputs :
    {out: Boxes, var: Variances}
  extra :
    attrs : [bool use_mkldnn = false, bool use_quantizer = false, str mkldnn_data_type = "float32"]

- op : prod (reduce_prod)
  backward : prod_grad (reduce_prod_grad)
  inputs:
    x : X
  outputs:
    out : Out
  attrs:
    { dims : dim,  keep_dim : keep_dim}
  int_array:
    dims :
      data_type : int
      support_tensor : true
  extra :
    attrs : [bool use_mkldnn = false]
  get_expected_kernel_type :
    prod : GetReduceExpectedKernelType
    prod_grad : GetReduceGradExpectedKernelType
  manual_signature : [prod]

- op : psroi_pool
  backward : psroi_pool_grad
  inputs :
    {x : X, boxes : ROIs, boxes_num : RoisNum}
  outputs :
    out : Out

- op : pull_box_sparse
  inputs :
    { w : W, ids: Ids}
  outputs :
    out : Out
  attrs :
    sparse : is_sparse
  extra :
    attrs : [bool is_sparse = false, bool is_distributed = false, int size = 1]

- op : pull_gpups_sparse
  backward : push_gpups_sparse
  inputs :
    {w : W, ids : Ids}
  outputs :
    out : Out

- op : pull_sparse_v2
  inputs :
    { ids : Ids, w : W}
  outputs :
    out : Out
  extra :
    attrs : [int embedding_dim = 11, int table_id = 0, str accessor_class = "", str ctr_label_name = "", int padding_id = 0, bool scale_sparse_grad = true, 'str[] input_names = {}', bool is_distributed = true]

- op : push_box_sparse
  inputs :
    ids: Ids
  outputs :
    out : Out
  attrs :
    sparse : is_sparse

- op : push_dense
  inputs :
    ids : Ids
  attrs :
    {table_id : TableId, scale_data_norm : ScaleDataNorm, input_names: InputNames}

- op : push_sparse_v2
  inputs :
    { x : Ids, W : w}
  outputs :
    out : Out
  extra :
    attrs : [int embedding_dim = 11, int table_id = 0, str accessor_class = "", str ctr_labe_lname = "", int padding_id = 0, bool scales_parse_grad = true, 'str[] input_names = {}', bool is_distributed = true]

- op : put_along_axis
  backward : put_along_axis_grad
  inputs :
    {arr : Input, indices : Index, values : Value}
  outputs :
    out : Result
  attrs :
    {axis : Axis, reduce : Reduce, include_self: Include_self}

- op : pylayer
  backward : pylayer_grad
  extra :
    attrs : ['str[] skip_eager_deletion_vars = {}']

- op : qr
  backward : qr_grad
  inputs :
    x : X
  outputs :
    {q : Q, r : R}

- op : quantize
  inputs :
    input : Input
  outputs :
    output : Output
  attrs :
    {scale : Scale, shift : Shift, include_self: Include_self}

- op : quantize_linear
  inputs :
    {x : X, scale : Scale, zero_point : ZeroPoint, in_accum : InAccum, in_state : InState}
  outputs :
    {y : Y, out_scale : OutScale, out_accum : OutAccum, out_state : OutState}
  extra :
    attrs : [float moving_rate = 0.9]

- op : randint
  outputs :
    out : Out
  int_array:
    shape :
      data_type : int64_t
      tensor_name : ShapeTensor
      tensors_name : ShapeTensorList
  manual_signature : [randint]

- op : randperm
  outputs :
    out : Out
  extra :
    attrs : [int seed = 0]

- op : real
  backward : real_grad
  inputs :
    x : X
  outputs :
    out : Out

- op : reciprocal
  backward : reciprocal_grad
  inputs :
    x : X
  outputs :
    out : Out
  extra :
    attrs : [bool use_mkldnn = false, bool use_cudnn = false]

- op : relu
  backward : relu_grad, relu_double_grad (relu_grad_grad)
  inputs :
    x : X
  outputs :
    out : Out
  extra :
    attrs : [bool use_mkldnn = false, bool use_cudnn = false]

- op : relu6
  backward : relu6_grad
  inputs :
    x : X
  outputs :
    out : Out
  extra :
    attrs : [bool use_mkldnn = false, float threshold = 6.0]

- op : remainder (elementwise_mod)
  inputs :
    {x : X, y : Y}
  outputs :
    {out : Out}
  extra :
    attrs : [bool use_mkldnn = false, str mkldnn_data_type = "float32",
             bool use_quantizer = false, float Scale_x = 1.0f, float Scale_y = 1.0f, float Scale_out = 1.0f]
  complex_promote : [X, Y]
  manual_signature : [remainder]

- op : renorm
  backward : renorm_grad
  inputs :
    x : X
  outputs :
    out : Out
  extra :
    attrs : [bool use_mkldnn = false, bool use_cudnn = false]

- op : repeat_interleave
  inputs :
    x : X
  outputs :
    out : Out
  attrs :
    repeats : Repeats

- op : repeat_interleave
  backward : repeat_interleave_grad
  inputs :
    x : X
  outputs :
    out : Out
  attrs :
    {repeats : Repeats, axis : dim}

- op : repeat_interleave_with_tensor_index
  backward : repeat_interleave_with_tensor_index_grad
  inputs :
    {x : X, repeats: RepeatTensor}
  outputs:
    out : Out
  attrs:
    axis : dim

- op : requantize
  inputs :
    input : Input
  outputs :
    output : Output
  attrs :
    {scale_in : Scale_in, scale_out : Scale_out, shift_in : Shift_in, shift_out : Shift_out}

- op : reshape (reshape2)
  backward : reshape_grad (reshape2_grad)
  inputs:
    x : X
  outputs:
    out : Out
    xshape: XShape
  int_array:
    shape :
      data_type : int
      tensor_name : Shape
      tensors_name : ShapeTensor
  extra :
    attrs : [bool use_mkldnn = false, str mkldnn_data_type = "float32", bool use_quantizer = false]

- op : reverse
  inputs:
    x : X
  outputs:
    out : Out
  int_array:
    axis :
      data_type : int
      support_tensor : true
  manual_signature : [reverse]

- op : rmsprop_ (rmsprop)
  inputs :
    {param: Param, mean_square: MeanSquare, mean_grad: MeanGrad, learning_rate: LearningRate, grad: Grad, moment: Moment, master_param: MasterParam}
  outputs :
    {param_out: ParamOut, moment_out: MomentOut, mean_square_out: MeanSquareOut, mean_grad_out: MeanGradOut, master_param_outs: MasterParamOut}

- op : rnn
  backward : rnn_grad
  inputs:
    { x : Input, pre_state : PreState, weight_list : WeightList, sequence_length : SequenceLength}
  outputs:
    { out : Out, dropout_state_out : DropoutState, state : State, reserve : Reserve}
  drop_empty_grad : [pre_state_grad, weight_list_grad]

- op : roi_align
  backward : roi_align_grad
  inputs :
    {x : X, boxes : ROIs, boxes_num : RoisNum}
  outputs :
    out : Out

- op : roi_pool
  backward : roi_pool_grad
  inputs :
    {x : X, boxes : ROIs, boxes_num : RoisNum}
  outputs :
    {out : Out, arg_max : Argmax}

- op : roll
  backward : roll_grad
  inputs :
    x : X
  outputs :
    out : Out
  int_array :
    shifts :
      data_type : int64_t
      tensor_name : ShiftsTensor

- op : round
  backward : round_grad
  inputs :
    x : X
  outputs :
    out : Out
  extra :
    attrs : [bool use_mkldnn = false, bool use_cudnn = false]

- op : row_conv
  backward : row_conv_grad
  inputs :
    {x : X, filter : Filter}
  outputs :
    {out : Out}

- op : rsqrt
  backward : rsqrt_grad, rsqrt_double_grad (rsqrt_grad_grad)
  inputs :
    x : X
  outputs :
    out : Out
  extra :
    attrs : [bool use_mkldnn = false, bool use_cudnn = false]

- op : save_combine
  inputs :
    {x : X}

- op : scale
  backward : scale_grad
  inputs :
    x : X
  outputs :
    out : Out
  scalar :
    scale :
      data_type : float
      tensor_name : ScaleTensor
    bias :
      data_type : float
      support_tensor : false
  extra :
    attrs : [bool use_mkldnn = false]

- op : scatter
  backward : scatter_grad
  inputs :
    {x : X, index : Ids, updates : Updates}
  outputs :
    out : Out

- op : scatter_nd_add
  backward : scatter_nd_add_grad
  inputs :
    {x : X, index : Index, updates : Updates}
  outputs :
    out : Out

- op : searchsorted
  inputs :
    {sorted_sequence : SortedSequence, values : Values}
  outputs :
    out : Out

- op : seed
  outputs :
    out : Out
  extra :
    attrs : [bool deterministic = false, str rng_name = "", bool force_cpu = false]

- op : segment_pool
  backward : segment_pool_grad
  inputs :
    {x : X, segment_ids : SegmentIds}
  outputs :
    {out : Out, summed_ids : SummedIds}

- op : self_dp_attention
  inputs :
    x : X
  outputs :
    out : Out

- op : selu
  backward : selu_grad
  inputs :
    x : X
  outputs :
    out : Out

- op : send_and_recv
  inputs :
    x: X
  outputs :
    out : Out

- op : send_u_recv(graph_send_recv)
  backward : send_u_recv_grad(graph_send_recv_grad)
  inputs :
    {x : X, src_index : Src_index, dst_index : Dst_index}
  outputs :
    {out : Out, dst_count : Dst_count}
  int_array :
    out_size:
      data_type : int64_t
      tensor_name : Out_size

- op : send_ue_recv(graph_send_ue_recv)
  backward : send_ue_recv_grad(graph_send_ue_recv_grad)
  inputs :
    {x : X, y : Y, src_index : Src_index, dst_index : Dst_index}
  outputs :
    {out : Out, dst_count : Dst_count}
  int_array :
    out_size:
      data_type : int64_t
      tensor_name : Out_size

- op : send_uv (graph_send_uv)
  backward : send_uv_grad (graph_send_uv_grad)

- op : sequence_mask
  inputs:
    x : X
  attrs:
    max_len: maxlen
  outputs:
    y : Y
  scalar :
    max_len :
      data_type : int
      tensor_name : MaxLenTensor

- op : sequence_softmax
  backward : sequence_softmax_grad
  extra :
    attrs : [str data_format = "AnyLayout"]

- op : sgd_ (sgd)
  inputs :
    {param : Param, learning_rate : LearningRate, grad : Grad, master_param : MasterParam}
  outputs :
    {param_out : ParamOut, master_param_out : MasterParamOut}
  get_expected_kernel_type :
    sgd_ : GetSgdExpectedKernelType
  extra :
    attrs : [bool use_mkldnn=false]

- op : shape
  inputs :
    input : Input
  outputs :
    out : Out

- op : shape
  extra :
    attrs : [bool use_mkldnn = false, str mkldnn_data_type = "float32"]

- op : shard_index
  inputs :
    input : X
  outputs :
    out : Out

- op : share_buffer
  inputs :
    x : X
  outputs :
    out : Out
    xout : XOut

- op : shuffle_batch
  backward: shuffle_batch_grad
  inputs:
    {x : X, seed : Seed}
  outputs:
    {out : Out, shuffle_idx : ShuffleIdx, seed_out : SeedOut}

- op : shuffle_channel
  backward : shuffle_channel_grad
  inputs:
    {x : X, group : group}
  outputs:
    {out : Out}
  extra :
    attrs : [bool use_mkldnn = false]

- op : sigmoid
  backward : sigmoid_grad, sigmoid_double_grad (sigmoid_grad_grad), sigmoid_triple_grad
  inputs :
    x : X
  outputs :
    out : Out
  extra :
    attrs : [bool use_mkldnn = false, bool use_cudnn = false]

- op : sign
  backward : sign_grad
  inputs :
    x : X
  outputs :
    out : Out

- op : silu
  backward : silu_grad, silu_double_grad
  inputs :
    x : X
  outputs :
    out : Out
  extra :
    attrs : [bool use_mkldnn = false, bool use_cudnn = false]

- op : sin
  backward : sin_grad, sin_double_grad, sin_triple_grad
  inputs :
    x : X
  outputs :
    out : Out
  extra :
    attrs : [bool use_mkldnn = false, bool use_cudnn = false]

- op : sinh
  backward : sinh_grad
  inputs :
    x : X
  outputs :
    out : Out
  extra :
    attrs : [bool use_mkldnn = false, bool use_cudnn = false]

- op : slice
  backward : slice_grad
  inputs :
    input : Input
  outputs :
    out : Out
  extra :
    attrs : [bool use_mkldnn = false, str mkldnn_data_type = "float32"]
  int_array :
    starts :
      data_type : int
      tensor_name : StartsTensor
      tensors_name : StartsTensorList
    ends :
      data_type : int
      tensor_name : EndsTensor
      tensors_name : EndsTensorList

- op : slogdet(slogdeterminant)
  backward : slogdet_grad(slogdeterminant_grad)
  inputs :
    x : Input
  outputs :
    out : Out

- op : soft_relu
  backward : soft_relu_grad
  inputs :
    x : X
  outputs :
    out : Out

- op : softmax
  backward : softmax_grad
  inputs :
    x : X
  outputs :
    out : Out
  get_expected_kernel_type :
    softmax : GetSoftmaxExpectedKernelType
    softmax_grad : GetSoftmaxGradExpectedKernelType
  extra :
    attrs : [str data_format = "AnyLayout", bool use_cudnn = true, bool use_mkldnn = false, str mkldnn_data_type = "float32", bool is_test = false]

- op : softplus
  backward : softplus_grad, softplus_double_grad
  inputs :
    x : X
  outputs :
    out : Out
  extra :
    attrs : [bool use_mkldnn = false, bool use_cudnn = false]

- op : softshrink
  backward : softshrink_grad
  inputs :
    x : X
  outputs :
    out : Out
  attrs :
    threshold : lambda

- op : softsign
  backward : softsign_grad
  inputs :
    x : X
  outputs :
    out : Out
  extra :
    attrs : [bool use_mkldnn = false, bool use_cudnn = false]

- op : solve
  inputs :
    {x : X, y : Y}
  outputs :
    out : Out

- op : sparse_batch_norm
  attrs:
    data_format: data_layout

- op : sparse_slice
  int_array :
    starts :
      data_type : int
      tensor_name : StartsTensor
      tensors_name : StartsTensorList
    ends :
      data_type : int
      tensor_name : EndsTensor
      tensors_name : EndsTensorList

- op : sparse_sum
  scalar :
    axis :
      data_type : int
      tensor_name : AxisTensor

- op : sparse_sync_batch_norm
  attrs:
    data_format: data_layout

- op : spectral_norm
  backward : spectral_norm_grad
  inputs :
    {weight : Weight, u : U, v : V}
  outputs :
    out : Out

- op : split
  backward : split_grad
  inputs:
    x : X
  outputs:
    out : Out
  int_array:
      sections :
          data_type : int
          support_tensor : true
  scalar :
      axis :
        data_type : int
        support_tensor : true
  extra :
    attrs : [bool use_mkldnn = false, str mkldnn_data_type = "float32"]

- op : split_with_num
  scalar :
      axis :
        data_type : int
        support_tensor : true
        tensor_name : AxisTensor

- op : sqrt
  backward : sqrt_grad, sqrt_double_grad (sqrt_grad_grad)
  inputs :
    x : X
  outputs :
    out : Out
  extra :
    attrs : [bool use_mkldnn = false, bool use_cudnn = false]

- op : square
  backward : square_grad, square_double_grad (square_grad_grad)
  inputs :
    x : X
  outputs :
    out : Out
  extra :
    attrs : [bool use_mkldnn = false, bool use_cudnn = false]

- op : squeeze (squeeze2)
  backward : squeeze_grad (squeeze2_grad), squeeze_double_grad(squeeze2_double_grad)
  inputs :
    x : X
  attrs :
   axis : axes
  outputs :
    {out : Out, xshape : XShape}
  int_array:
    axis :
      data_type : int
      support_tensor : true
  extra :
    attrs : [bool use_mkldnn = false, str mkldnn_data_type = "float32"]
    outputs : [xshape]

- op : stack
  backward : stack_grad, stack_double_grad
  inputs :
    x : X
  outputs :
    out : Y
  extra :
    attrs : [bool use_mkldnn = false]
  drop_empty_grad : [x_grad]

- op : stanh
  backward : stanh_grad
  inputs :
    x : X
  outputs :
    out : Out

- op : strided_slice
  backward : strided_slice_grad
  inputs :
    x : Input
  outputs :
    out : Out
  int_array :
    starts :
      data_type : int
      tensor_name : StartsTensor
      tensors_name : StartsTensorList
    ends :
      data_type : int
      tensor_name : EndsTensor
      tensors_name : EndsTensorList
    strides :
      data_type : int
      tensor_name : StridesTensor
      tensors_name : StridesTensorList
  manual_signature : [strided_slice, strided_slice_grad]
  get_expected_kernel_type :
    strided_slice : GetStridedSliceExpectedKernelType
    strided_slice_grad : GetStridedSliceGradExpectedKernelType

- op : subtract (elementwise_sub)
  backward : subtract_grad (elementwise_sub_grad)
  inputs :
    {x : X, y: Y}
  outputs :
    out : Out
  extra :
    attrs : [bool use_mkldnn = false, str mkldnn_data_type = "float32",
             bool use_quantizer = false, float Scale_x = 1.0f, float Scale_y = 1.0f, float Scale_out = 1.0f]
  complex_promote : [X, Y]

- op : sum (reduce_sum)
  backward : sum_grad (reduce_sum_grad), sum_double_grad
  inputs:
    {x : X}
  outputs:
    out : Out
  attrs:
    { axis : dim,  keepdim : keep_dim, dtype : out_dtype}
  extra :
    attrs : [bool use_mkldnn = false]
  int_array:
      axis :
        data_type : int
        support_tensor : true
  get_expected_kernel_type :
    sum : GetReduceExpectedKernelType
    sum_grad : GetReduceGradExpectedKernelType
  manual_signature : [sum]

- op : svd
  backward : svd_grad
  inputs :
    x : X
  outputs :
    {u : U, s : S, vh : VH}

- op : swish
  backward : swish_grad
  inputs :
    x : X
  outputs :
    out : Out
  extra :
    attrs : [bool use_mkldnn = false, float beta = 1.0]

- op : sync_batch_norm
  inputs :
    {x : X, scale : Scale, bias : Bias, mean : Mean, variance : Variance}
  outputs :
    {out : Y, mean_out : MeanOut, variance_out : VarianceOut, saved_mean : SavedMean, saved_variance : SavedVariance, reserve_space : ReserveSpace}
  backward : sync_batch_norm_grad
  attrs:
    data_format: data_layout
  extra :
    attrs : [bool use_mkldnn = false, bool fuse_with_relu = false]

- op : take_along_axis
  backward : take_along_axis_grad
  inputs :
    {arr : Input, indices : Index}
  outputs :
    out : Result
  attrs :
    axis : Axis

- op : tan
  backward : tan_grad
  inputs :
    x : X
  outputs :
    out : Out
  extra :
    attrs : [bool use_mkldnn = false, bool use_cudnn = false]

- op : tanh
  backward : tanh_grad, tanh_double_grad (tanh_grad_grad), tanh_triple_grad
  inputs :
    x : X
  outputs :
    out : Out
  extra :
    attrs : [bool use_mkldnn = false, bool use_cudnn = false]

- op : tanh_shrink
  backward : tanh_shrink_grad
  inputs :
    x : X
  outputs :
    out : Out
  extra :
    attrs : [bool use_mkldnn = false, bool use_cudnn = false]

- op : tdm_child
  inputs :
    {x : X , tree_info : TreeInfo, child_nums: child_nums, dtype: dtype}
  outputs :
    {child : Child, leaf_mask : LeafMask}
  extra :
    attrs : [bool use_mkldnn = false]

- op : tdm_sampler
  inputs:
    {x : X, travel : Travel, layer : Layer}
  outputs:
    {out : Out, labels : Labels, mask : Mask}

- op : thresholded_relu
  inputs :
    x : X
  outputs :
    out : Out

- op : tile
  backward : tile_grad, tile_double_grad
  inputs :
    x : X
  outputs :
    out : Out
  int_array:
    repeat_times :
      data_type : int
      tensor_name : RepeatTimes
      tensors_name : repeat_times_tensor

- op : topk (top_k_v2)
  backward : topk_grad (top_k_v2_grad)
  inputs :
    x : X
  outputs :
    {out : Out, indices : Indices}
  scalar :
    k :
      data_type : int
      tensor_name : K

- op : trace
  inputs :
    x : Input
  outputs :
    out : Out

- op : transpose (transpose2)
  backward : transpose_grad (transpose2_grad)
  inputs :
    x : X
  outputs :
    out : Out
  attrs:
    perm : axis
  extra :
    outputs : [XShape]
    attrs : [bool use_mkldnn = false, str data_format = "AnyLayout", str mkldnn_data_type = "float32"]

- op : triangular_solve
  backward : triangular_solve_grad
  inputs :
    {x : X, y : Y}
  outputs :
    out : Out

- op : tril_triu
  backward : tril_triu_grad
  inputs :
    {x: X}
  outputs :
    {out : Out}

- op : trilinear_interp (trilinear_interp_v2)
  backward : trilinear_interp_grad (trilinear_interp_v2_grad)
  inputs :
    {x : X, out_size : OutSize, size_tensor : SizeTensor, scale_tensor : Scale}
  outputs :
    output : Out
  attrs:
    data_format: data_layout
  extra :
    attrs : [bool use_mkldnn = false]

- op : trunc
  inputs :
    input : X
  outputs :
    out : Out

- op : truncated_gaussian_random
  outputs :
    out : Out

- op : unbind
  inputs :
    input : X
  outputs :
    out : Out

- op : unfold
  inputs :
    x : X
  outputs :
    out : Y

- op : uniform (uniform_random)
  outputs :
    out : Out
  int_array :
    shape :
      data_type : int64_t
      tensor_name : ShapeTensor
      tensors_name : ShapeTensorList
  scalar :
      min :
        data_type : float
        support_tensor : true
      max :
        data_type : float
        support_tensor : true
  manual_signature : [uniform]

- op : uniform_inplace (uniform_random_inplace)
  backward : uniform_inplace_grad(uniform_random_inplace_grad)
  inputs :
    x : X
  outputs :
    out : Out

- op : unique
  inputs :
    {x : X}
  outputs :
    {out : Out, indices : Indices, inverse : Index, counts : Counts}
  get_expected_kernel_type :
    unique : GetUniqueExpectedKernelType
  manual_signature : [unique]

- op : unique_consecutive
  inputs :
    x : X
  outputs :
    {out : Out, index : Index, counts : Counts}

- op : unpool
  inputs :
    {x : X, indices: Indices}
  outputs :
    out : Out
  attrs :
   padding : paddings
  int_array :
    output_size:
      data_type : int
      support_tensor : true

- op : unpool3d
  inputs :
    {x : X, indices: Indices}
  outputs :
    out : Out

- op : unsqueeze (unsqueeze2)
  backward : unsqueeze_grad (unsqueeze2_grad), unsqueeze_double_grad(unsqueeze2_double_grad)
  inputs :
    x : X
  attrs :
   axis : axes
  outputs :
    {out : Out, xshape : XShape}
  int_array:
    axis :
      data_type : int
      tensor_name : AxesTensor
      tensors_name : AxesTensorList
  extra :
    outputs : [xshape]

- op : unstack
  backward : unstack_grad
  inputs :
    x : X
  outputs :
    out : Y

- op : update_loss_scaling_(update_loss_scaling)
  inputs :
    {x : X, found_infinite : FoundInfinite, prev_loss_scaling : PrevLossScaling, in_good_steps : InGoodSteps, in_bad_steps : InBadSteps}
  outputs :
    {out : Out, loss_scaling : LossScaling, out_good_steps : OutGoodSteps, out_bad_steps : OutBadSteps}
  scalar :
    stop_update :
      data_type : bool
      tensor_name : StopUpdate
  get_expected_kernel_type :
    update_loss_scaling_ : GetUpdateLossScalingExpectedKernelType

- op : viterbi_decode
  inputs :
    {potentials : Input, transition_params : Transition, lengths : Length}
  outputs :
    {scores : Scores, path : Path}

- op : warpctc
  backward : warpctc_grad
  inputs :
    {logits : Logits, label : Label, logits_length : LogitsLength, labels_length : LabelLength}
  outputs :
    {warpctcgrad : WarpCTCGrad, loss : Loss}

- op : where
  backward : where_grad
  inputs :
    {condition : Condition, x : X, y : Y}
  outputs :
    out : Out

- op : while
  backward : while_grad
  extra :
    attrs : ['str[] skip_eager_deletion_vars = {}']

- op : yolo_box
  inputs :
    {x : X, img_size : ImgSize}
  outputs :
    {boxes : Boxes, scores : Scores}

- op : yolo_box_head
  inputs :
    {x : X}
  outputs :
    {out : Out}

- op : yolo_loss (yolov3_loss)
  backward: yolo_loss_grad (yolov3_loss_grad)
  inputs :
    {x : X,  gt_box : GTBox, gt_label : GTLabel ,gt_score : GTScore}
  outputs :
    {loss : Loss , objectness_mask : ObjectnessMask, gt_match_mask : GTMatchMask}
  get_expected_kernel_type :
    yolo_loss : GetYoloLossExpectedKernelType
    yolo_loss_grad : GetYoloLossExpectedKernelType

- op: c_allgather
  inputs :
    x : X
  outputs :
    out: Out

- op: c_allreduce_avg
  inputs :
    x : X
  outputs :
    out: Out

- op: c_allreduce_max
  inputs :
    x : X
  outputs :
    out: Out

- op: c_allreduce_min
  inputs :
    x : X
  outputs :
    out: Out

- op: c_allreduce_prod
  inputs :
    x : X
  outputs :
    out: Out

- op: c_allreduce_sum
  inputs :
    x : X
  outputs :
    out: Out

- op: c_broadcast
  inputs :
    x : X
  outputs :
    out : Out

- op: c_identity
  inputs :
    x : X
  outputs :
    out: Out

- op: c_reduce_avg
  inputs :
    x : X
  outputs :
    out: Out

- op: c_reduce_max
  inputs :
    x : X
  outputs :
    out: Out

- op: c_reduce_min
  inputs :
    x : X
  outputs :
    out: Out

- op: c_reduce_prod
  inputs :
    x : X
  outputs :
    out: Out

- op: c_reduce_sum
  inputs :
    x : X
  outputs :
    out: Out

- op: c_reducescatter
  inputs :
    x : X
  outputs :
    out: Out

- op: c_scatter
  inputs :
    x : X
  outputs :
    out: Out

- op: c_sync_calc_stream
  inputs :
    x : X
  outputs :
    out : Out

- op: c_sync_comm_stream
  inputs :
    x : X
  outputs :
    out : Out

- op: channel_shuffle
  inputs:
    {x: X}
  outputs:
    {out: Out}

- op: crf_decoding
  inputs:
    emission: Emission
    transition: Transition
    label: Label
    length: Length
  outputs:
    viterbi_path: ViterbiPath

- op: cudnn_lstm
  backward: cudnn_lstm_grad
  inputs:
    {x: Input, init_h: InitH, init_c: InitC, w: W, weight_list: WeightList, sequence_length: SequenceLength}
  outputs:
    {reserve: Reserve, state_out: StateOut, out: Out, last_h: LastH, last_c: LastC}
  drop_empty_grad : [weight_list_grad]

- op: decayed_adagrad
  inputs:
    {param : Param, grad : Grad, moment : Moment, learning_rate : LearningRate}
  outputs:
    {param_out : ParamOut, moment_out : MomentOut}

- op: detection_map
  backward: detection_map_grad
  inputs:
    {detect_res : DetectRes, label : Label, has_state : HasState, pos_count : PosCount, true_pos : TruePos, false_pos : FalsePos}
  outputs:
    {accum_pos_count : AccumPosCount, accum_true_pos : AccumTruePos, accum_false_pos : AccumFalsePos, m_ap : MAP}

- op: dgc
  inputs:
    {u: U, v: V, grad: Grad}
  outputs:
    {u_out: U_out, v_out: V_out, encode_grad: EncodeGrad, grad_out: Grad_out, gather_buff: GatherBuff}

- op: distribute_fpn_proposals
  inputs :
    {fpn_rois: FpnRois, rois_num: RoisNum}
  outputs :
    multi_fpn_rois : MultiFpnRois
    multi_level_rois_num: MultiLevelRoIsNum
    restore_index: RestoreIndex

- op: distributed_fused_lamb
  inputs:
    {param: Param, grad: Grad, fp32_fused_param: FP32FusedParam, fp32_fused_grad: FP32FusedGrad, fp16_fused_param: FP16FusedParam, fp16_fused_grad: FP16FusedGrad, moment1: Moment1, moment2: Moment2, beta1pow: Beta1Pow, beta2pow: Beta2Pow, fused_param_offsets: FusedParamOffsets, fp32_shard_fused_param_offsets: FP32ShardFusedParamOffsets, fp16_shard_fused_param_offsets: FP16ShardFusedParamOffsets, param_info: ParamInfo, param_order: ParamOrder, learning_rate: LearningRate, global_scale: GlobalScale}
  outputs:
    {param_out : ParamOut, fp32_fused_param_out: FP32FusedParamOut, fp16_fused_param_out: FP16FusedParamOut, fp32_acc_fused_grad: FP32AccFusedGrad, fp16_acc_fused_grad: FP16AccFusedGrad, moment1_out: Moment1Out, moment2_out: Moment2Out, beta1pow_out: Beta1PowOut, beta2pow_out: Beta2PowOut, found_inf: FoundInf, acc_step: AccStep, stop_update: StopUpdate, step: Step}

- op: distributed_fused_lamb_init
  inputs:
    {param: Param, grad: Grad}
  outputs:
    {fp32_fused_param: FP32FusedParam, fp32_fused_grad: FP32FusedGrad, fp16_fused_param: FP16FusedParam, fp16_fused_grad: FP16FusedGrad, moment1: Moment1, moment2: Moment2, beta1_pow: Beta1Pow, beta2_pow: Beta2Pow, fused_param_offsets: FusedParamOffsets, fp32_shard_fused_param_offsets: FP32ShardFusedParamOffsets, fp16_shard_fused_param_offsets: FP16ShardFusedParamOffsets, param_info: ParamInfo, param_order: ParamOrder, param_out: ParamOut, master_param_out: MasterParamOut, grad_out: GradOut, global_scale: GlobalScale, step: Step}

- op: distributed_lookup_table
  inputs:
    {ids: Ids, w: W}
  outputs:
    outputs: Outputs

- op: dpsgd
  inputs:
    {param: Param,grad: Grad,learning_rate: LearningRate}
  outputs:
    param_out : ParamOut

- op: fetch (fetch_v2)
  inputs: {x: X}
  outputs: {out: Out}

- op: ftrl
  inputs:
    {param: Param, squared_accumulator: SquaredAccumulator, linear_accumulator: LinearAccumulator, grad: Grad, learning_rate: LearningRate}
  outputs:
    {param_out: ParamOut, squared_accum_out: SquaredAccumOut, linear_accum_out: LinearAccumOut}

- op: full_batch_size_like (fill_constant_batch_size_like)
  inputs:
    {input: Input}
  outputs:
    {out: Out}

- op: fused_elemwise_add_activation
  backward: fused_elemwise_add_activation_grad
  inputs :
    {x: X, y: Y}
  outputs :
    {out : Out, intermediate_out : IntermediateOut}

- op: fused_matmul
  inputs :
    {x: X, y: Y, residual_data: ResidualData}
  outputs :
    {out : Out}
  attrs :
    {scale_x : Scale_x, scale_y : Scale_y, scale_out : Scale_out, scale_in_eltwise : Scale_in_eltwise, fused_reshape_x : fused_reshape_X, fused_transpose_x : fused_transpose_X, fused_reshape_y : fused_reshape_Y, fused_transpose_y : fused_transpose_Y, fused_reshape_out : fused_reshape_Out, fused_transpose_out : fused_transpose_Out}

- op: fused_softmax_mask
  backward : fused_softmax_mask_grad
  inputs :
    {x: X, mask: Mask}
  outputs :
    {out : Out}

- op: fused_softplus
  inputs :
    {x: X}
  outputs :
    {out : Out}

- op: fused_token_prune
  inputs :
    {attn: Attn, x: X, mask: Mask, new_mask: NewMask}
  outputs :
    {slimmed_x : SlimmedX, cls_inds : CLSInds}

- op: fusion_squared_mat_sub
  inputs :
    x : X
    y : Y
  outputs :
    squared_x : SquaredX
    squared_y : SquaredY
    squared_xy : SquaredXY
    out : Out

- op: get_tensor_from_selected_rows
  inputs :
    x : X
  outputs :
    out : Out

- op: identity_loss
  inputs :
    x: X
  outputs :
    out : Out

- op: lars_momentum
  inputs:
    {param : Param, grad : Grad, velocity : Velocity, learning_rate : LearningRate, master_param : MasterParam}
  outputs :
    {param_out: ParamOut, velocity_out: VelocityOut, master_param_out: MasterParamOut}

- op: limit_by_capacity
  outputs :
    out : Out

- op: lod_array_length
  inputs :
    {x: X}
  outputs :
    out : Out

- op: logspace
  inputs:
    {start: Start, stop: Stop, num: Num, base: Base}
  outputs:
    {out: Out}

- op: lu
  backward: lu_grad
  inputs:
    x: X
  outputs:
    {out: Out, pivots : Pivots, infos : Infos}
  attrs:
    pivot : pivots

- op: match_matrix_tensor
  backward: match_matrix_tensor_grad
  inputs:
    {x : X, y : Y, w : W}
  outputs:
    {out : Out, tmp : Tmp}

- op: memcpy
  inputs:
    x: X
  outputs:
    out: Out

- op: memcpy_d2h
  inputs :
    x : X
  outputs :
    out : Out

- op: moe
  inputs:
    x: X
    gate: Gate
    bmm0: Bmm0
    bias0: Bias0
    bmm1: Bmm1
    bias1: Bias1
  outputs:
    out: Out

- op: nce
  backward: nce_grad
  inputs:
    {input : Input, label : Label, weight : Weight, bias : Bias, sample_weight : SampleWeight, custom_dist_probs : CustomDistProbs, custom_dist_alias : CustomDistAlias, custom_dist_alias_probs : CustomDistAliasProbs}
  outputs:
    {cost : Cost, sample_logits : SampleLogits, sample_labels : SampleLabels}

- op: nop
  inputs :
    x : X
  outputs :
    out : Out

- op: number_count
  inputs :
    {numbers: numbers}
  outputs :
    out : Out

- op: partial_send
  inputs :
    x : X

- op: prune_gate_by_capacity
  inputs:
    {gate_idx: GateIdx, expert_count: ExpertCount}
  outputs:
    new_gate_idx: NewGateIdx

- op: random_routing
  inputs:
    {prob : Prob, topk_value : TopK_Value, topk_idx : TopK_Idx}
  outputs:
    out : Out

- op: rank_attention
  backward: rank_attention_grad
  inputs:
    {x : X, rank_offset : RankOffset, rank_param : RankParam}
  outputs:
    {input_help : InputHelp, out : Out, ins_rank: InsRank}
  attrs:
    {max_rank : MaxRank, max_size : MaxSize}

- op: read_from_array
  inputs:
    array : X
    i : I
  outputs :
    out : Out

- op: recv_v2
  outputs :
    out : Out

- op: reindex_graph (graph_reindex)
  inputs :
    {x : X, neighbors : Neighbors, count : Count, hashtable_value : HashTable_Value, hashtable_index : HashTable_Index}
  outputs :
    {reindex_src : Reindex_Src, reindex_dst : Reindex_Dst, out_nodes : Out_Nodes}

- op: rrelu
  inputs:
    {x: X}
  outputs:
    {out: Out, noise: Noise}

- op: send_v2
  inputs :
    x : X

- op: set_value
  backward: set_value_grad
  inputs:
    x : Input
  outputs:
    out: Out
  int_array:
    starts:
      data_type : int64_t
      tensors_name : StartsTensorList
    ends:
      data_type : int64_t
      tensors_name : EndsTensorList
    steps:
      data_type : int64_t
      tensors_name : StepsTensorList

- op: set_value_with_tensor
  backward: set_value_grad
  inputs:
    x : Input
  outputs:
    out: Out
  int_array:
    starts:
      data_type : int64_t
      tensors_name : StartsTensorList
    ends:
      data_type : int64_t
      tensors_name : EndsTensorList
    steps:
      data_type : int64_t
      tensors_name : StepsTensorList

- op: share_data
  inputs :
    x : X
  outputs :
    out : Out

- op: sigmoid_cross_entropy_with_logits
  backward: sigmoid_cross_entropy_with_logits_grad
  inputs :
    {x: X, label: Label}
  outputs :
    out : Out

- op: skip_layernorm
  inputs :
    {x: X, y: Y, scale: Scale, bias : Bias}
  outputs :
    out : Out

- op: sparse_momentum
  inputs :
    {param: Param, grad: Grad, velocity: Velocity, index: Index, axis: Axis, learning_rate: LearningRate,master_param: MasterParam}
  outputs :
    {param_out: ParamOut, velocity_out: VelocityOut, master_param_out: MasterParamOut}
  scalar:
   axis:
     datatype : int
     tensor_name : Axis

- op: squared_l2_norm
  backward: squared_l2_norm_grad
  inputs :
    x : X
  outputs :
    out : Out

- op: temporal_shift
  backward: temporal_shift_grad
  inputs :
    x : X
  outputs :
    out : Out

- op: uniform_random_batch_size_like
  inputs:
     input : Input
  outputs:
     out: Out

- op: write_to_array
  inputs :
    {x: X, i: I}
  outputs :
    out : Out<|MERGE_RESOLUTION|>--- conflicted
+++ resolved
@@ -1148,21 +1148,6 @@
 
 - op : fake_quantize_moving_average_abs_max
   inputs :
-<<<<<<< HEAD
-    {x : X, in_scale : InScale, in_accum : InAccum, in_state : InState}
-  outputs :
-    {out : Out, out_scale : OutScale, out_state : OutState, out_accum : OutAccum}
-  extra :
-    attrs : [int round_type = 1]
-
-- op : fake_quantize_range_abs_max
-  inputs :
-    {x : X, in_scale : InScale, iter : Iter}
-  outputs :
-    {out : Out, out_scale : OutScale, out_scales : OutScales}
-  extra :
-    attrs : [int round_type = 1]
-=======
     x : X
     in_scale : InScale
     in_accum : InAccum
@@ -1182,7 +1167,6 @@
     out : Out
     out_scale : OutScale
     out_scales : OutScales
->>>>>>> abcc0897
 
 - op : fc
   inputs :
