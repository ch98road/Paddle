--- conflicted
+++ resolved
@@ -336,16 +336,6 @@
                                 "the received is %d",
                                 bit_length));
         });
-    AddAttr<int>("round_type", "(int, default 0)")
-        .SetDefault(0)
-        .AddCustomChecker([](const int &round_type) {
-          PADDLE_ENFORCE_EQ(round_type == 0 || round_type == 1,
-                            true,
-                            platform::errors::InvalidArgument(
-                                "'round_type' should be between 0 or 1, but "
-                                "the received is %d",
-                                round_type));
-        });
     AddComment(R"DOC(
 This is a Base Op which supports FakeQuantAbsMaxOpMaker and FakeQuantDequantAbsMaxOpMaker.
 FakeQuantAbsMaxOp operator is used in the dynamic quantization.
@@ -425,16 +415,6 @@
                                 "the received is %d",
                                 bit_length));
         });
-    AddAttr<int>("round_type", "(int, default 0)")
-        .SetDefault(0)
-        .AddCustomChecker([](const int &round_type) {
-          PADDLE_ENFORCE_EQ(round_type == 0 || round_type == 1,
-                            true,
-                            platform::errors::InvalidArgument(
-                                "'round_type' should be between 0 or 1, but "
-                                "the received is %d",
-                                round_type));
-        });
     AddAttr<bool>("is_test",
                   "(bool, default false) Set to true for inference only, false "
                   "for training. Some layers may run faster when this is true.")
@@ -516,16 +496,6 @@
                                 "the received is %d",
                                 bit_length));
         });
-    AddAttr<int>("round_type", "(int, default 0)")
-        .SetDefault(0)
-        .AddCustomChecker([](const int &round_type) {
-          PADDLE_ENFORCE_EQ(round_type == 0 || round_type == 1,
-                            true,
-                            platform::errors::InvalidArgument(
-                                "'round_type' should be between 0 or 1, but "
-                                "the received is %d",
-                                round_type));
-        });
     AddComment(R"DOC(
 The scale of FakeChannelWiseQuantize operator is a vector.
 In detail, each channel of the input X has a scale value.
@@ -538,90 +508,6 @@
 )DOC");
   }
 };
-<<<<<<< HEAD
-
-class FakeQuantizeRangeAbsMaxOp : public framework::OperatorWithKernel {
- public:
-  FakeQuantizeRangeAbsMaxOp(const std::string &type,
-                            const framework::VariableNameMap &inputs,
-                            const framework::VariableNameMap &outputs,
-                            const framework::AttributeMap &attrs)
-      : OperatorWithKernel(type, inputs, outputs, attrs) {}
-
-  void InferShape(framework::InferShapeContext *ctx) const override {
-    OP_INOUT_CHECK(ctx->HasInput("X"), "Input", "X", "FakeQuantizeRangeAbsMax");
-    OP_INOUT_CHECK(
-        ctx->HasOutput("Out"), "Output", "Out", "FakeQuantizeRangeAbsMax");
-    OP_INOUT_CHECK(ctx->HasOutput("OutScale"),
-                   "Output",
-                   "OutScale",
-                   "FakeQuantizeRangeAbsMax");
-    if (ctx->HasOutput("OutScales")) {
-      int window_size = ctx->Attrs().Get<int>("window_size");
-      ctx->SetOutputDim("OutScales", {window_size});
-    }
-    ctx->SetOutputDim("Out", ctx->GetInputDim("X"));
-    ctx->SetOutputDim("OutScale", {1});
-    ctx->ShareLoD("X", /*->*/ "Out");
-  }
-
- protected:
-  phi::KernelKey GetExpectedKernelType(
-      const framework::ExecutionContext &ctx) const override {
-    return phi::KernelKey(OperatorWithKernel::IndicateVarDataType(ctx, "X"),
-                          ctx.device_context().GetPlace());
-  }
-};
-
-class FakeQuantizeRangeAbsMaxOpMaker
-    : public framework::OpProtoAndCheckerMaker {
- public:
-  void Make() override {
-    AddInput("X", "(Tensor) Input is float data type.");
-    AddInput("InScale", "Last scale.");
-    AddInput("Iter", "Global step iteration.").AsDispensable();
-    AddOutput("Out", "(Tensor) Output of quantized low level tensor.");
-    AddOutput("OutScale", " Current scale");
-    AddOutput("OutScales", "(Tensor) scale buffer.").AsDispensable();
-    AddAttr<int>("window_size", "(int, default 10000) window range size.")
-        .SetDefault(10000);
-    AddAttr<int>("bit_length", "(int, default 8), quantization bit number.")
-        .SetDefault(8)
-        .AddCustomChecker([](const int &bit_length) {
-          PADDLE_ENFORCE_EQ(bit_length >= 1 && bit_length <= 16,
-                            true,
-                            phi::errors::InvalidArgument(
-                                "'bit_length' should be between 1 and 16, but "
-                                "the received is %d",
-                                bit_length));
-        });
-    AddAttr<int>("round_type", "(int, default 0)")
-        .SetDefault(0)
-        .AddCustomChecker([](const int &round_type) {
-          PADDLE_ENFORCE_EQ(round_type == 0 || round_type == 1,
-                            true,
-                            platform::errors::InvalidArgument(
-                                "'round_type' should be between 0 or 1, but "
-                                "the received is %d",
-                                round_type));
-        });
-    AddAttr<bool>("is_test",
-                  "(bool, default false) Set to true for inference only, false "
-                  "for training. Some layers may run faster when this is true.")
-        .SetDefault(false);
-    AddComment(R"DOC(
-FakeQuantize operator is used in static quantization.
-
-$$scale = max(max(abs(x)), history_abs_max)$$
-$$range = 2^{bit_length - 1} - 1$$
-$$Out = round(X/scale * range)$$
-
-)DOC");
-  }
-};
-
-=======
->>>>>>> abcc0897
 class FakeQuantOrWithDequantMovingAverageAbsMaxOp
     : public framework::OperatorWithKernel {
  public:
@@ -688,16 +574,6 @@
                                 "the received is %d",
                                 bit_length));
         });
-    AddAttr<int>("round_type", "(int, default 0)")
-        .SetDefault(0)
-        .AddCustomChecker([](const int &round_type) {
-          PADDLE_ENFORCE_EQ(round_type == 0 || round_type == 1,
-                            true,
-                            platform::errors::InvalidArgument(
-                                "'round_type' should be between 0 or 1, but "
-                                "the received is %d",
-                                round_type));
-        });
     AddAttr<bool>("is_test",
                   "(bool, default false) Set to true for inference only, false "
                   "for training. Some layers may run faster when this is true.")
