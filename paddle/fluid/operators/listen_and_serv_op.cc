/* Copyright (c) 2016 PaddlePaddle Authors. All Rights Reserved.

Licensed under the Apache License, Version 2.0 (the "License");
you may not use this file except in compliance with the License.
You may obtain a copy of the License at

    http://www.apache.org/licenses/LICENSE-2.0

Unless required by applicable law or agreed to in writing, software
distributed under the License is distributed on an "AS IS" BASIS,
WITHOUT WARRANTIES OR CONDITIONS OF ANY KIND, either express or implied.
See the License for the specific language governing permissions and
limitations under the License. */

#include <stdio.h>  // for removing the port file
#include <csignal>
#include <cstdlib>
#include <fstream>
#include <thread>  // NOLINT
#include <vector>

#include "paddle/fluid/operators/detail/macros.h"

#include "paddle/fluid/operators/distributed/request_handler_impl.h"
#include "paddle/fluid/operators/listen_and_serv_op.h"
#include "paddle/fluid/platform/profiler.h"

namespace paddle {
namespace operators {

void RunServer(std::shared_ptr<distributed::RPCServer> service) {
  service->StartServer();
  VLOG(4) << "RunServer thread end";
}
static void split(const std::string &str, char sep,
                  std::vector<std::string> *pieces) {
  pieces->clear();
  if (str.empty()) {
    return;
  }
  size_t pos = 0;
  size_t next = str.find(sep, pos);
  while (next != std::string::npos) {
    pieces->push_back(str.substr(pos, next - pos));
    pos = next + 1;
    next = str.find(sep, pos);
  }
  if (!str.substr(pos).empty()) {
    pieces->push_back(str.substr(pos));
  }
}

static void ParallelExecuteBlocks(
    const std::vector<size_t> &parallel_blkids, framework::Executor *executor,
    const std::vector<std::shared_ptr<framework::ExecutorPrepareContext>>
        &prepared,
    framework::ProgramDesc *program, framework::Scope *scope) {
  std::vector<std::future<void>> fs;
  for (size_t idx : parallel_blkids) {
    fs.push_back(
        framework::Async([&executor, &prepared, &program, &scope, idx]() {
          int run_block = idx;  // thread local
          try {
            executor->RunPreparedContext(prepared[run_block].get(), scope);
          } catch (const std::exception &e) {
            LOG(ERROR) << "run sub program error " << e.what();
          }
        }));
  }
  for (size_t i = 0; i < fs.size(); ++i) fs[i].wait();
}

ListenAndServOp::ListenAndServOp(const std::string &type,
                                 const framework::VariableNameMap &inputs,
                                 const framework::VariableNameMap &outputs,
                                 const framework::AttributeMap &attrs)
    : OperatorBase(type, inputs, outputs, attrs) {}

ListenAndServOp::~ListenAndServOp() { Stop(); }

void ListenAndServOp::Stop() {
  rpc_service_->ShutDown();
  server_thread_->join();
  auto file_path = string::Sprintf("/tmp/paddle.%d.port", ::getpid());
  remove(file_path.c_str());
}

void ListenAndServOp::SavePort() const {
  // NOTE: default write file to /tmp/paddle.selected_port
  rpc_service_->SavePort();
}

static int64_t GetTimestamp() {
  struct timeval tp;
  gettimeofday(&tp, NULL);
  return tp.tv_sec * 1000 + tp.tv_usec / 1000;
}

void ListenAndServOp::RunSyncLoop(
    framework::Executor *executor, framework::ProgramDesc *program,
    framework::Scope *recv_scope,
    const std::vector<int> &prefetch_block_id_list,
    const int checkpoint_point_block_id) const {
  size_t num_blocks = program->Size();
  auto optimize_blocks =
      Attr<std::vector<framework::BlockDesc *>>(kOptimizeBlocks);
  PADDLE_ENFORCE_GE(num_blocks, 2,
                    "server program should have at least 2 blocks");

<<<<<<< HEAD
  std::vector<int> optimize_block_id_list;
  for (int blkid = 1; blkid < num_blocks; ++blkid) {
    if (std::find(prefetch_block_id_list.begin(), prefetch_block_id_list.end(),
                  blkid) == prefetch_block_id_list.end() &&
        blkid != checkpoint_point_block_id) {
      optimize_block_id_list.push_back(blkid);
    }
=======
  std::vector<int> optimize_blocks_idx;
  for (auto blk : optimize_blocks) {
    optimize_blocks_idx.push_back(blk->ID());
>>>>>>> 6d6996af
  }
  auto optimize_prepared = executor->Prepare(*program, optimize_blocks_idx);
  // Insert placeholder for block0 which holds current op itself.
  optimize_prepared.insert(
      optimize_prepared.begin(),
      std::shared_ptr<framework::ExecutorPrepareContext>(nullptr));

  rpc_service_->ResetBarrierCounter();
  while (true) {
    // Get from multiple trainers, we don't care about the order in which
    // the gradients arrives, just add suffix 0~n and merge the gradient.
    rpc_service_->SetCond(distributed::kRequestSend);
    rpc_service_->WaitBarrier(distributed::kRequestSend);

    if (rpc_service_->IsExit()) {
      LOG(WARNING) << "get exit!rpc_processor break!";
      rpc_service_->SetCond(distributed::kRequestGet);
      break;
    }

    // NOTE: if is_gpu_place, CUDA kernels are launched by multiple threads
    // and this will still work.
    // The optimize blocks which have the same parent ID would run parallel
    // TODO(Yancey1989): need to use ParallelExecutor for future
    int32_t last_parent_blkid = optimize_blocks[0]->Parent();
    std::vector<size_t> parallel_blkids;
    parallel_blkids.push_back(optimize_blocks[0]->ID());
    double ts = GetTimestamp();
    for (size_t i = 1; i < optimize_blocks.size(); ++i) {
      // skip the first optimize block because it is already in the
      // parallel_blkids.
      int blkid = optimize_blocks[i]->ID();
      if (program->Block(blkid).Parent() != last_parent_blkid) {
        ParallelExecuteBlocks(parallel_blkids, executor, optimize_prepared,
                              program, recv_scope);
        parallel_blkids.clear();
        last_parent_blkid = program->Block(blkid).Parent();
      }
      parallel_blkids.push_back(blkid);
    }
    ParallelExecuteBlocks(parallel_blkids, executor, optimize_prepared, program,
                          recv_scope);
    VLOG(2) << "run all blocks spent " << GetTimestamp() - ts << "(ms)";

    rpc_service_->SetCond(distributed::kRequestGet);
    rpc_service_->WaitBarrier(distributed::kRequestGet);
    rpc_service_->ResetBarrierCounter();
    // reset received sparse vars to avoid reuse it in the next mini-batch
    dynamic_cast<distributed::RequestSendHandler *>(request_send_handler_.get())
        ->ResetSparseVarRecorder();
  }  // while(true)
}

void ListenAndServOp::RunAsyncLoop(framework::Executor *executor,
                                   framework::ProgramDesc *program) const {
  VLOG(3) << "RunAsyncLoop in";
  // grad name to block id
  std::unordered_map<std::string, int32_t> grad_to_block_id;
  std::unordered_map<int32_t, std::string> id_to_grad;

  auto grad_to_block_id_str =
      Attr<std::vector<std::string>>("grad_to_block_id");
  for (const auto &grad_and_id : grad_to_block_id_str) {
    std::vector<std::string> pieces;
    split(grad_and_id, ':', &pieces);
    VLOG(3) << "after split, grad = " << pieces[0] << ", id=" << pieces[1];
    PADDLE_ENFORCE_EQ(pieces.size(), 2);
    PADDLE_ENFORCE_EQ(grad_to_block_id.count(pieces[0]), 0);

    int block_id = std::stoi(pieces[1]);
    grad_to_block_id[pieces[0]] = block_id;
    id_to_grad[block_id] = pieces[0];
  }
  size_t num_blocks = program->Size();
  PADDLE_ENFORCE_GE(num_blocks, 2,
                    "server program should have at least 2 blocks");

  std::vector<int> block_list;
  for (size_t blkid = 1; blkid < num_blocks; ++blkid) {
    block_list.push_back(blkid);
  }
  auto optimize_prepared = executor->Prepare(*program, block_list);
  std::unordered_map<std::string,
                     std::shared_ptr<framework::ExecutorPrepareContext>>
      grad_to_prepared_ctx;
  for (size_t i = 0; i < block_list.size(); ++i) {
    grad_to_prepared_ctx[id_to_grad[block_list[i]]] = optimize_prepared[i];
  }

  request_send_handler_->SetGradToPreparedCtx(&grad_to_prepared_ctx);
  request_get_handler_->SetGradToPreparedCtx(&grad_to_prepared_ctx);
  request_prefetch_handler_->SetGradToPreparedCtx(&grad_to_prepared_ctx);

  VLOG(3) << "RunAsyncLoop into while";
  while (true) {
    if (rpc_service_->IsExit()) {
      LOG(INFO) << "get exit!rpc_processor break!";
      break;
    }

    sleep(1);
  }  // while(true)
}

static void FillRequestCtx(
    distributed::RequestHandler *h, framework::Scope *scope,
    platform::DeviceContext *dev_ctx, framework::Executor *executor,
    framework::ProgramDesc *program,
    std::unordered_map<std::string,
                       std::shared_ptr<framework::ExecutorPrepareContext>>
        *prefetch_ctx,
    std::shared_ptr<framework::ExecutorPrepareContext> checkpoint_ctx,
    distributed::RPCServer *rpc_server) {
  h->SetScope(scope);
  h->SetDevCtx(dev_ctx);
  h->SetExecutor(executor);
  h->SetProgram(program);
  h->SetPrefetchPreparedCtx(prefetch_ctx);
  h->SetRPCServer(rpc_server);
  h->SetCheckpointNotifyPreparedCtx(checkpoint_ctx);
}

void ListenAndServOp::RunImpl(const framework::Scope &scope,
                              const platform::Place &dev_place) const {
  // Mark this as PS that it should decide profiling by listening from trainer.
  platform::SetProfileListener();
  platform::DeviceContextPool &pool = platform::DeviceContextPool::Instance();
  auto &dev_ctx = *pool.Get(dev_place);
  framework::Scope &recv_scope = scope.NewScope();

  bool sync_mode = Attr<bool>("sync_mode");
  auto fan_in = Attr<int>("Fanin");

  PADDLE_ENFORCE(!rpc_service_);
  std::string endpoint = Attr<std::string>("endpoint");
  int checkpoint_notify_block_id = Attr<int>(kCheckpointBlockId);

  LOG(INFO) << "sync_mode:" << sync_mode << ", fan_in:" << fan_in
            << ", end_point:" << endpoint
            << ", CheckpointNotify Id: " << checkpoint_notify_block_id;

  rpc_service_.reset(new RPCSERVER_T(endpoint, fan_in));

  request_send_handler_.reset(new distributed::RequestSendHandler(sync_mode));
  request_get_handler_.reset(new distributed::RequestGetHandler(sync_mode));
  request_prefetch_handler_.reset(
      new distributed::RequestPrefetchHandler(sync_mode));
  request_checkpoint_handler_.reset(new distributed::RequestCheckpointHandler(
      sync_mode, checkpoint_notify_block_id));

  rpc_service_->RegisterRPC(distributed::kRequestSend,
                            request_send_handler_.get());
  rpc_service_->RegisterRPC(distributed::kRequestGet,
                            request_get_handler_.get());
  rpc_service_->RegisterRPC(distributed::kRequestPrefetch,
                            request_prefetch_handler_.get());
  rpc_service_->RegisterRPC(distributed::kRequestCheckpoint,
                            request_checkpoint_handler_.get());

  auto optimize_blocks =
      Attr<std::vector<framework::BlockDesc *>>(kOptimizeBlocks);
  PADDLE_ENFORCE(optimize_blocks.size() >= 1,
                 "optimize blocks should be 1 at least on the pserver side.");
  auto *program = optimize_blocks[0]->Program();
  framework::Executor executor(dev_place);

  std::shared_ptr<framework::ExecutorPrepareContext> ckpt_pre_context = nullptr;
  if (checkpoint_notify_block_id != -1) {
    auto ctx = executor.Prepare(*program, checkpoint_notify_block_id);
    ckpt_pre_context = std::move(ctx);
  }

  // prepare for prefetch
  std::vector<int> prefetch_block_id_list;
  std::unordered_map<int, std::string> block_id_to_prefetch_var_name;

  auto prefetch_var_name_to_block_id_str =
      Attr<std::vector<std::string>>(kPrefetchVarNameToBlockId);
  for (const auto &prefetch_var_name_and_id :
       prefetch_var_name_to_block_id_str) {
    std::vector<std::string> pieces;
    split(prefetch_var_name_and_id, ':', &pieces);
    VLOG(3) << "after split, prefetch_var = " << pieces[0]
            << ", id=" << pieces[1];
    PADDLE_ENFORCE_EQ(pieces.size(), 2);

    int block_id = std::stoi(pieces[1]);
    prefetch_block_id_list.push_back(block_id);
    block_id_to_prefetch_var_name[block_id] = pieces[0];
  }

  auto prefetch_prepared = executor.Prepare(*program, prefetch_block_id_list);

  std::unordered_map<std::string,
                     std::shared_ptr<framework::ExecutorPrepareContext>>
      prefetch_var_name_to_prepared_ctx;
  for (size_t i = 0; i < prefetch_block_id_list.size(); ++i) {
    auto block_id = prefetch_block_id_list[i];
    auto prefetch_var_name = block_id_to_prefetch_var_name[block_id];
    prefetch_var_name_to_prepared_ctx[prefetch_var_name] = prefetch_prepared[i];
  }

  auto f =
      std::bind(FillRequestCtx, std::placeholders::_1, &recv_scope, &dev_ctx,
                &executor, program, &prefetch_var_name_to_prepared_ctx,
                ckpt_pre_context, rpc_service_.get());

  f(request_send_handler_.get());
  f(request_get_handler_.get());
  f(request_prefetch_handler_.get());
  f(request_checkpoint_handler_.get());

  // start the server listening after all member initialized.
  server_thread_.reset(new std::thread(RunServer, rpc_service_));
  VLOG(3) << "wait server thread to become ready...";
  rpc_service_->WaitServerReady();

  // register SIGINT(from ctrl+C) and SIGTERM(from kill) signal handlers
  signal(SIGINT, SignalHandler::StopAndExit);
  signal(SIGTERM, SignalHandler::StopAndExit);

  // Write to a file of server selected port for python use.
  SavePort();
  if (sync_mode) {
    RunSyncLoop(&executor, program, &recv_scope, prefetch_block_id_list,
                checkpoint_notify_block_id);
  } else {
    RunAsyncLoop(&executor, program);
  }
}

class ListenAndServOpMaker : public framework::OpProtoAndCheckerMaker {
 public:
  void Make() {
    AddInput("X", "(Tensor) Variables that server recv.").AsDuplicable();
    AddComment(R"DOC(" + "ListenAndServ operator" + "\n" + "This operator" +
" will start a RPC server which can receive variables from send_op and send" +
"back variables to recv_op.)DOC");
    AddAttr<std::string>("endpoint",
                         "(string, default 127.0.0.1:6164)"
                         "IP address to listen on.")
        .SetDefault("127.0.0.1:6164")
        .AddCustomChecker([](const std::string &ip) { return !ip.empty(); });
    AddAttr<std::vector<std::string>>(
        "grad_to_block_id",
        "['param1@GRAD.block0:1', 'param2@GRAD.blockn:2'] "
        "a map from grad name to it's optimize block id")
        .SetDefault({});
    AddAttr<bool>("sync_mode", "if works at sync_mode or not").SetDefault(true);
    AddAttr<std::vector<framework::BlockDesc *>>(
        kOptimizeBlocks, "Optimize blocks to run on server side.")
        .SetDefault({});
    AddAttr<std::vector<std::string>>(kPrefetchVarNameToBlockId,
                                      "prefetch blocks to run on server side.")
        .SetDefault({});
    AddAttr<int>("Fanin", "How many clients send to this server.")
        .SetDefault(1);
    AddAttr<int>(kCheckpointBlockId,
                 "BolckID to run save checkpoint on pserer.")
        .SetDefault(-1);
  }
};

void SignalHandler::StopAndExit(int signal_num) {
  // Do not use VLOG here for the device for printing maybe already released.
  // exit will release interal allocated resoureces.
  exit(0);
}

}  // namespace operators
}  // namespace paddle

namespace ops = paddle::operators;

REGISTER_OPERATOR(listen_and_serv, ops::ListenAndServOp,
                  ops::ListenAndServOpMaker);<|MERGE_RESOLUTION|>--- conflicted
+++ resolved
@@ -107,19 +107,9 @@
   PADDLE_ENFORCE_GE(num_blocks, 2,
                     "server program should have at least 2 blocks");
 
-<<<<<<< HEAD
-  std::vector<int> optimize_block_id_list;
-  for (int blkid = 1; blkid < num_blocks; ++blkid) {
-    if (std::find(prefetch_block_id_list.begin(), prefetch_block_id_list.end(),
-                  blkid) == prefetch_block_id_list.end() &&
-        blkid != checkpoint_point_block_id) {
-      optimize_block_id_list.push_back(blkid);
-    }
-=======
   std::vector<int> optimize_blocks_idx;
   for (auto blk : optimize_blocks) {
     optimize_blocks_idx.push_back(blk->ID());
->>>>>>> 6d6996af
   }
   auto optimize_prepared = executor->Prepare(*program, optimize_blocks_idx);
   // Insert placeholder for block0 which holds current op itself.
