--- conflicted
+++ resolved
@@ -72,15 +72,9 @@
 endif()
 cc_test(concat_test SRCS concat_test.cc DEPS concat_and_split)
 cc_test(cpu_vec_test SRCS cpu_vec_test.cc DEPS blas cpu_info)
-<<<<<<< HEAD
 if (NOT WIN32)
     math_library(matrix_bit_code)
 endif (NOT WIN32)
-cc_library(jit_kernel
-    SRCS jit_kernel.cc jit_kernel_blas.cc jit_kernel_exp.cc jit_kernel_rnn.cc jit_kernel_crf_decode.cc
-    DEPS cpu_info cblas)
-=======
-
 set(JIT_KERNEL_SRCS jit_kernel.cc jit_kernel_blas.cc jit_kernel_exp.cc jit_kernel_rnn.cc jit_kernel_crf_decode.cc)
 set(JIT_KERNEL_DEPS cpu_info cblas gflags enforce)
 if(WITH_XBYAK)
@@ -88,5 +82,4 @@
     list(APPEND JIT_KERNEL_DEPS xbyak)
 endif()
 cc_library(jit_kernel SRCS ${JIT_KERNEL_SRCS} DEPS ${JIT_KERNEL_DEPS})
->>>>>>> 0953cd3e
 cc_test(jit_kernel_test SRCS jit_kernel_test.cc DEPS jit_kernel)