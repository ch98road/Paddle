/* Copyright (c) 2018 PaddlePaddle Authors. All Rights Reserved.
Licensed under the Apache License, Version 2.0 (the "License");
you may not use this file except in compliance with the License.
You may obtain a copy of the License at
    http://www.apache.org/licenses/LICENSE-2.0
Unless required by applicable law or agreed to in writing, software
distributed under the License is distributed on an "AS IS" BASIS,
WITHOUT WARRANTIES OR CONDITIONS OF ANY KIND, either express or implied.
See the License for the specific language governing permissions and
limitations under the License. */

#pragma once
#include <glog/logging.h>
#include <algorithm>
#include <memory>
#include <string>
#include <unordered_set>
#include <utility>
#include <vector>

#include <cmath>
#ifndef _USE_MATH_DEFINES
#define _USE_MATH_DEFINES
#endif

#include "paddle/fluid/framework/eigen.h"
#include "paddle/fluid/framework/op_registry.h"
#include "paddle/fluid/operators/detail/safe_ref.h"
#include "paddle/fluid/operators/math/blas.h"
#include "paddle/fluid/platform/float16.h"

#ifdef PADDLE_WITH_MKLDNN
#include "paddle/fluid/platform/mkldnn_helper.h"
#endif

namespace paddle {
namespace operators {

<<<<<<< HEAD
/* Use ugly global variable, for the using in python layer side
   Please refer to the layer_helper.py and get the details.
 */
static std::unordered_set<std::string> InplaceOpSet = {
    "sigmoid", "exp",        "relu",  "tanh",      "sqrt",         "ceil",
    "floor",   "reciprocal", "relu6", "soft_relu", "hard_sigmoid", "rsqrt"};
=======
enum ActBwdOpFwdDeps {
  kNoDeps = 0x00,  // Do not need any forward input/output
  kDepX = 0x01,    // Only need forward input X
  kDepOut = 0x02,  // Only need forward output Out

  // Never add kDepXOut, because Out can be always calculated
  // by forward input X in backward part.
  // FIXME(zjl): but in MKLDNN abs, X and Out are all needed...
  // Developers should not rely on this enum value!
  kDepXOut = 0x03
};

std::unique_ptr<std::unordered_set<std::string>> GetInplaceOpSet();
>>>>>>> e2897ba1

static bool IsInplace(const std::string& op) {
  static auto InplaceOpSet = GetInplaceOpSet();
  bool inplace = InplaceOpSet->count(op);
  // for op_grad
  const int kGradSuffixLen = 4;
  if (op.size() > kGradSuffixLen &&
      op.compare(op.size() - kGradSuffixLen - 1, kGradSuffixLen, "grad")) {
    inplace =
        InplaceOpSet->count(op.substr(0, op.size() - (kGradSuffixLen + 1)));
  }
  return inplace;
}

/* The following operator can be used to process SelectedRows, because the
 * output of those operator for zero is zero too.
 */
static std::unordered_set<std::string> CanBeUsedBySelectedRows = {
    "abs", "abs_grad", "square", "square_grad", "sqrt", "sqrt_grad"};

inline void ExtractActivationTensor(const framework::ExecutionContext& context,
                                    const framework::Tensor** X,
                                    framework::Tensor** Out) {
  auto x_var = context.InputVar("X");
  auto out_var = context.OutputVar("Out");
  PADDLE_ENFORCE(x_var != nullptr,
                 "Cannot get input Variable X, variable name = %s",
                 context.op().Input("X"));
  PADDLE_ENFORCE(out_var != nullptr,
                 "Cannot get output Variable Out, variable name = %s",
                 context.op().Output("Out"));
  if (CanBeUsedBySelectedRows.count(context.op().Type())) {
    *X = paddle::framework::GetLoDTensorOrSelectedRowsValueFromVar(*x_var);
    *Out = paddle::framework::GetMutableLoDTensorOrSelectedRowsValueFromVar(
        out_var);
  } else {
    *X = context.Input<framework::Tensor>("X");
    *Out = context.Output<framework::Tensor>("Out");
  }

  PADDLE_ENFORCE(*Out != nullptr,
                 "Cannot get output tensor Out, variable name = %s",
                 context.op().Output("Out"));
}

template <ActBwdOpFwdDeps kDepValue>
inline void ExtractActivationGradTensor(
    const framework::ExecutionContext& context, const framework::Tensor** X,
    const framework::Tensor** Out, const framework::Tensor** dOut,
    framework::Tensor** dX) {
  auto out_grad_var = context.InputVar(framework::GradVarName("Out"));
  auto x_grad_var = context.OutputVar(framework::GradVarName("X"));
  const framework::Variable* out_var = nullptr;

  if (static_cast<int>(kDepValue) & static_cast<int>(kDepOut)) {
    out_var = context.InputVar("Out");
    PADDLE_ENFORCE(out_var != nullptr,
                   "Cannot get input Variable Out, variable name = %s",
                   context.op().Input("Out"));
  }
  PADDLE_ENFORCE(out_grad_var != nullptr,
                 "Cannot get input Variable %s, variable name = %s",
                 framework::GradVarName("Out"),
                 context.op().Input(framework::GradVarName("Out")));
  PADDLE_ENFORCE(x_grad_var != nullptr,
                 "Cannot get output Variable %s, variable name = %s",
                 framework::GradVarName("X"),
                 context.op().Output(framework::GradVarName("X")));

  if (CanBeUsedBySelectedRows.count(context.op().Type())) {
    *dOut = paddle::framework::GetLoDTensorOrSelectedRowsValueFromVar(
        *out_grad_var);
    *dX = paddle::framework::GetMutableLoDTensorOrSelectedRowsValueFromVar(
        x_grad_var);

    if (out_var) {
      *Out =
          paddle::framework::GetLoDTensorOrSelectedRowsValueFromVar(*out_var);
    } else {
      *Out = *dOut;  // fake out
    }

  } else {
    *Out = context.Input<framework::Tensor>("Out");
    *dOut = context.Input<framework::Tensor>(framework::GradVarName("Out"));
    *dX = context.Output<framework::Tensor>(framework::GradVarName("X"));

    if (out_var) {
      *Out = &(out_var->Get<framework::LoDTensor>());
    } else {
      *Out = *dOut;  // fake out
    }
  }

  PADDLE_ENFORCE(*dX != nullptr,
                 "Cannot get output tensor %s, variable name = %s",
                 framework::GradVarName("X"),
                 context.op().Output(framework::GradVarName("X")));

  if (static_cast<int>(kDepValue) & static_cast<int>(kDepX)) {
    auto x_var = context.InputVar("X");
    PADDLE_ENFORCE(x_var != nullptr,
                   "Cannot get input tensor X, variable name = %s",
                   context.op().Input("X"));
    if (CanBeUsedBySelectedRows.count(context.op().Type())) {
      *X = paddle::framework::GetLoDTensorOrSelectedRowsValueFromVar(*x_var);
    } else {
      *X = context.Input<framework::Tensor>("X");
    }
  } else {
    VLOG(10) << " Inplace activation of Op : " << context.op().Type();
    *X = *dX;
  }
}

template <typename DeviceContext, typename Functor>
class ActivationKernel
    : public framework::OpKernel<typename Functor::ELEMENT_TYPE> {
 public:
  using T = typename Functor::ELEMENT_TYPE;

  void Compute(const framework::ExecutionContext& context) const override {
    const framework::Tensor* X = nullptr;
    framework::Tensor* Out = nullptr;
    ExtractActivationTensor(context, &X, &Out);
    Out->mutable_data<T>(context.GetPlace());

    auto x = framework::EigenVector<T>::Flatten(detail::Ref(X));
    auto out = framework::EigenVector<T>::Flatten(detail::Ref(Out));
    auto* place =
        context.template device_context<DeviceContext>().eigen_device();
    Functor functor;

    auto attrs = functor.GetAttrs();
    for (auto& attr : attrs) {
      *attr.second = context.Attr<float>(attr.first);
    }
    functor(*place, x, out);
  }
};

template <typename DeviceContext, typename Functor>
class ActivationGradKernel
    : public framework::OpKernel<typename Functor::ELEMENT_TYPE> {
 public:
  using T = typename Functor::ELEMENT_TYPE;
  void Compute(const framework::ExecutionContext& context) const override {
    const framework::Tensor *X, *Out, *dOut;
    framework::Tensor* dX = nullptr;
    X = Out = dOut = nullptr;
    ExtractActivationGradTensor<Functor::FwdDeps()>(context, &X, &Out, &dOut,
                                                    &dX);
    dX->mutable_data<T>(context.GetPlace());
    auto dout = framework::EigenVector<T>::Flatten(detail::Ref(dOut));
    auto out = framework::EigenVector<T>::Flatten(detail::Ref(Out));
    auto dx = framework::EigenVector<T>::Flatten(detail::Ref(dX));
    auto x = framework::EigenVector<T>::Flatten(detail::Ref(X));
    auto* place =
        context.template device_context<DeviceContext>().eigen_device();
    Functor functor;
    auto attrs = functor.GetAttrs();
    for (auto& attr : attrs) {
      *attr.second = context.Attr<float>(attr.first);
    }
    functor(*place, x, out, dout, dx);
  }
};

template <typename T>
struct BaseActivationFunctor {
  using ELEMENT_TYPE = T;

  using AttrPair = std::vector<std::pair<const char*, float*>>;

  AttrPair GetAttrs() { return AttrPair(); }

  /* NOTE(*): Output reuse X memory if X is not dependented by its Gradient.
     For example, sigmoid op's gradient didn't involve x, so its output can
     reuse
     input memory. But abs op's gradient use x, it can not be inplaced.
     gradient did use x.
   */
  bool Inplace() const { return false; }
};

// sigmoid(x) = 1 / (1 + exp(-x))
template <typename T>
struct SigmoidFunctor : public BaseActivationFunctor<T> {
  template <typename Device, typename X, typename Out>
  void operator()(Device d, X x, Out out) const {
    out.device(d) = static_cast<T>(1) / (static_cast<T>(1) + (-x).exp());
  }
};

template <typename T>
struct SigmoidGradFunctor : public BaseActivationFunctor<T> {
  template <typename Device, typename X, typename Out, typename dOut,
            typename dX>
  void operator()(Device d, X x, Out out, dOut dout, dX dx) const {
    dx.device(d) = dout * out * (static_cast<T>(1) - out);
  }

  static constexpr ActBwdOpFwdDeps FwdDeps() { return kDepOut; }
};

// Originally: logsigmoid(x) = -log (1 + exp(-x))
// For numerical stability, we can use the log-sum-exp trick:
// https://hips.seas.harvard.edu/blog/2013/01/09/computing-log-sum-exp/
// We can rewrite the above equation as:
// out = -log( exp(0) + exp(-x)) [since exp(0) = 1]
//   = -log( exp(max(-x, 0) - max(-x, 0)) + exp(-x + max(-x, 0) - max(-x, 0)))
//   = -log( exp(max(-x, 0)) * exp(-max(-x, 0)) - exp(max(-x, 0)) * exp(-x -
//           max(-x, 0)))
//   = -log( exp(max(-x, 0)) * (exp(-max(-x, 0)) + exp(-x - max(-x, 0))))
//   = -log( exp(max(-x, 0)) - log(exp(-max(-x, 0)) + exp(-x - max(-x, 0)))
//
// Hence, logsigmoid(x) = - (max(-x, 0) + log(exp(-max(-x, 0))
// + exp(-x - max(-x, 0))))
template <typename T>
struct LogSigmoidFunctor : public BaseActivationFunctor<T> {
  template <typename Device, typename X, typename Out>
  void operator()(Device d, X x, Out out) const {
    auto temp = (-x).cwiseMax(static_cast<T>(0));  // temp = max(-x, 0)
    out.device(d) = -temp - (((-temp).exp() + (-x - temp).exp()).log());
  }
};

// Originally: f' = exp(-x) / (1 + exp(-x))
// For numerical stability: f' = exp(-x - max(-x, 0)) / (exp(-max(-x, 0)) +
// exp(-x - max(-x, 0)))
template <typename T>
struct LogSigmoidGradFunctor : public BaseActivationFunctor<T> {
  template <typename Device, typename X, typename Out, typename dOut,
            typename dX>
  void operator()(Device d, X x, Out out, dOut dout, dX dx) const {
    auto temp = (-x).cwiseMax(static_cast<T>(0));  // temp = max(-x, 0)
    dx.device(d) =
        dout * ((-x - temp).exp() / ((-temp).exp() + (-x - temp).exp()));
  }

  static constexpr ActBwdOpFwdDeps FwdDeps() { return kDepX; }
};

// exp(x) = e^x
template <typename T>
struct ExpFunctor : public BaseActivationFunctor<T> {
  template <typename Device, typename X, typename Out>
  void operator()(Device d, X x, Out out) const {
    out.device(d) = x.exp();
  }
};

template <typename T>
struct ExpGradFunctor : public BaseActivationFunctor<T> {
  template <typename Device, typename X, typename Out, typename dOut,
            typename dX>
  void operator()(Device d, X x, Out out, dOut dout, dX dx) const {
    dx.device(d) = dout * out;
  }

  static constexpr ActBwdOpFwdDeps FwdDeps() { return kDepOut; }
};

// relu(x) = max(x, 0)
template <typename T>
struct ReluFunctor : public BaseActivationFunctor<T> {
  template <typename Device, typename X, typename Out>
  void operator()(Device d, X x, Out out) const {
    out.device(d) = x.cwiseMax(static_cast<T>(0));
  }
};

template <typename T>
struct ReluGradFunctor : public BaseActivationFunctor<T> {
  template <typename Device, typename X, typename Out, typename dOut,
            typename dX>
  void operator()(Device d, X x, Out out, dOut dout, dX dx) const {
    dx.device(d) = dout * (out > static_cast<T>(0)).template cast<T>();
  }

  static constexpr ActBwdOpFwdDeps FwdDeps() { return kDepOut; }
};

// gelu(x) = 0.5 * x *  (1 + erf(x / sqrt(2)))
template <typename T>
struct GeluFunctor : public BaseActivationFunctor<T> {
  template <typename Device, typename X, typename Out>
  void operator()(Device d, X x, Out out) const {
// Because the execute or device context can not be deliver here, it keep the
// marco for NVCC.
#if defined(PADDLE_WITH_MKLML) && !defined(_WIN32) && !defined(__APPLE__) && \
    !defined(__OSX__) && !defined(PADDLE_WITH_CUDA)
    auto x_data = x.data();
    auto out_data = out.data();
    int n = std::min(x.size(), out.size());

    std::memset(out_data, 0, n * sizeof(T));
    math::CBlas<T>::AXPY(n, static_cast<T>(M_SQRT1_2), x_data, 1, out_data, 1);
    math::CBlas<T>::VMERF(n, out_data, out_data, VML_LA);
    for (int i = 0; i < n; i++) {
      out_data[i] += static_cast<T>(1);
    }
    math::CBlas<T>::VMUL(n, x_data, out_data, out_data);
    for (int i = 0; i < n; i++) {
      out_data[i] *= static_cast<T>(0.5);
    }
#else
    auto temp = (x * static_cast<T>(M_SQRT1_2)).erf();
    out.device(d) = x * static_cast<T>(0.5) * (static_cast<T>(1) + temp);
#endif
  }
};

template <typename T>
struct GeluGradFunctor : BaseActivationFunctor<T> {
  template <typename Device, typename X, typename Out, typename dOut,
            typename dX>
  void operator()(Device d, X x, Out out, dOut dout, dX dx) const {
    auto first = static_cast<T>(0.5) *
                 (static_cast<T>(1) + ((x * static_cast<T>(M_SQRT1_2)).erf()));

    auto second = static_cast<T>(0.5 * M_2_SQRTPI * M_SQRT1_2) * x *
                  (-static_cast<T>(0.5) * x.square()).exp();
    dx.device(d) = dout * (first + second);
  }

  static constexpr ActBwdOpFwdDeps FwdDeps() { return kDepX; }
};

// tanh(x) = (exp(x) - exp(-x)) / (exp(x) + exp(-x))
template <typename T>
struct TanhFunctor : public BaseActivationFunctor<T> {
  template <typename Device, typename X, typename Out>
  void operator()(Device d, X x, Out out) const {
    out.device(d) = x.tanh();
  }
};

template <typename T>
struct TanhGradFunctor : public BaseActivationFunctor<T> {
  template <typename Device, typename X, typename Out, typename dOut,
            typename dX>
  void operator()(Device d, X x, Out out, dOut dout, dX dx) const {
    dx.device(d) = dout * (static_cast<T>(1) - out * out);
  }

  static constexpr ActBwdOpFwdDeps FwdDeps() { return kDepOut; }
};

// tanhshrink(x) = x - tanh(x)
// where tanh(x) = (exp(x) - exp(-x)) / (exp(x) + exp(-x))
template <typename T>
struct TanhShrinkFunctor : public BaseActivationFunctor<T> {
  template <typename Device, typename X, typename Out>
  void operator()(Device d, X x, Out out) const {
    out.device(d) = x - x.tanh();
  }
};

template <typename T>
struct TanhShrinkGradFunctor : public BaseActivationFunctor<T> {
  template <typename Device, typename X, typename Out, typename dOut,
            typename dX>
  void operator()(Device d, X x, Out out, dOut dout, dX dx) const {
    dx.device(d) = dout * (x.tanh() * x.tanh());
  }

  static constexpr ActBwdOpFwdDeps FwdDeps() { return kDepX; }
};

// tanhshrink(x) = x - tanh(x)
// where tanh(x) = (exp(x) - exp(-x)) / (exp(x) + exp(-x))
template <typename T>
struct HardShrinkFunctor : public BaseActivationFunctor<T> {
  float threshold;

  typename BaseActivationFunctor<T>::AttrPair GetAttrs() {
    return {{"threshold", &threshold}};
  }
  template <typename Device, typename X, typename Out>
  void operator()(Device d, X x, Out out) const {
    auto temp1 = (x < static_cast<T>(threshold * -1)).template cast<T>().eval();
    auto temp2 = (x > static_cast<T>(threshold)).template cast<T>().eval();
    out.device(d) = x * (temp1 + temp2);
  }
};

template <typename T>
struct HardShrinkGradFunctor : public BaseActivationFunctor<T> {
  float threshold;

  typename BaseActivationFunctor<T>::AttrPair GetAttrs() {
    return {{"threshold", &threshold}};
  }

  template <typename Device, typename X, typename Out, typename dOut,
            typename dX>
  void operator()(Device d, X x, Out out, dOut dout, dX dx) const {
    auto temp1 = (x < static_cast<T>(threshold * -1)).template cast<T>().eval();
    auto temp2 = (x > static_cast<T>(threshold)).template cast<T>().eval();
    dx.device(d) = dout * (temp1 + temp2).template cast<T>();
  }

  static constexpr ActBwdOpFwdDeps FwdDeps() { return kDepX; }
};

// softshrink(x) = x - lambda, if x > lambda; x + lambda, if x < -lambda; 0
// otherwise
template <typename T>
struct SoftShrinkFunctor : public BaseActivationFunctor<T> {
  float lambda;
  typename BaseActivationFunctor<T>::AttrPair GetAttrs() {
    return {{"lambda", &lambda}};
  }

  template <typename Device, typename X, typename Out>
  void operator()(Device d, X x, Out out) const {
    auto lambdaT = static_cast<T>(lambda);
    auto temp1 = (x > lambdaT).template cast<T>().eval();
    auto temp2 = (x < -lambdaT).template cast<T>().eval();
    out.device(d) = temp1 * (x - lambdaT) + temp2 * (x + lambdaT);
  }
};

template <typename T>
struct SoftShrinkGradFunctor : public BaseActivationFunctor<T> {
  float lambda;
  typename BaseActivationFunctor<T>::AttrPair GetAttrs() {
    return {{"lambda", &lambda}};
  }
  template <typename Device, typename X, typename Out, typename dOut,
            typename dX>
  void operator()(Device d, X x, Out out, dOut dout, dX dx) const {
    auto lambdaT = static_cast<T>(lambda);
    auto temp1 = (x > lambdaT).template cast<T>().eval();
    auto temp2 = (x < -lambdaT).template cast<T>().eval();
    dx.device(d) = dout * (temp1 + temp2).template cast<T>();
  }

  static constexpr ActBwdOpFwdDeps FwdDeps() { return kDepX; }
};

// sqrt(x) = x^(1/2)
template <typename T>
struct SqrtFunctor : public BaseActivationFunctor<T> {
  template <typename Device, typename X, typename Out>
  void operator()(Device d, X x, Out out) const {
    out.device(d) = x.sqrt();
  }
};

template <typename T>
struct SqrtGradFunctor : public BaseActivationFunctor<T> {
  template <typename Device, typename X, typename Out, typename dOut,
            typename dX>
  void operator()(Device d, X x, Out out, dOut dout, dX dx) const {
    dx.device(d) = static_cast<T>(0.5) * dout / out;
  }

  static constexpr ActBwdOpFwdDeps FwdDeps() { return kDepOut; }
};

// rsqrt(x) = x^(-1/2)
template <typename T>
struct RsqrtFunctor : public BaseActivationFunctor<T> {
  template <typename Device, typename X, typename Out>
  void operator()(Device d, X x, Out out) const {
    out.device(d) = x.rsqrt();
  }
};

template <typename T>
struct RsqrtGradFunctor : public BaseActivationFunctor<T> {
  template <typename Device, typename X, typename Out, typename dOut,
            typename dX>
  void operator()(Device d, X x, Out out, dOut dout, dX dx) const {
    dx.device(d) = static_cast<T>(-0.5) * dout * out * out * out;
  }
};

// ceil(x) = ceiling(x)
template <typename T>
struct CeilFunctor : public BaseActivationFunctor<T> {
  template <typename Device, typename X, typename Out>
  void operator()(Device d, X x, Out out) const {
    out.device(d) = x.ceil();
  }
};

template <typename T>
struct ZeroGradFunctor : public BaseActivationFunctor<T> {
  template <typename Device, typename X, typename Out, typename dOut,
            typename dX>
  void operator()(Device d, X x, Out out, dOut dout, dX dx) const {
    dx.device(d) = static_cast<T>(0) / out;
  }

  static constexpr ActBwdOpFwdDeps FwdDeps() { return kNoDeps; }
};

// floor(x) = flooring(x)
template <typename T>
struct FloorFunctor : public BaseActivationFunctor<T> {
  template <typename Device, typename X, typename Out>
  void operator()(Device d, X x, Out out) const {
    out.device(d) = x.floor();
  }
};

template <typename T>
struct Sine {
  HOSTDEVICE T operator()(const T& val) const { return sin(val); }
};

template <>
struct Sine<platform::float16> {
  HOSTDEVICE platform::float16 operator()(const platform::float16& val) const {
    return platform::float16(sin(static_cast<float>(val)));
  }
};

template <typename T>
struct Cosine {
  HOSTDEVICE T operator()(const T& val) const { return cos(val); }
};

template <>
struct Cosine<platform::float16> {
  HOSTDEVICE platform::float16 operator()(const platform::float16& val) const {
    return platform::float16(cos(static_cast<float>(val)));
  }
};

// cosine'(x) = -sin(x)
template <typename T>
struct CosGradFunctor : public BaseActivationFunctor<T> {
  template <typename Device, typename X, typename Out, typename dOut,
            typename dX>
  void operator()(Device d, X x, Out out, dOut dout, dX dx) const {
    dx.device(d) = -dout * x.unaryExpr(Sine<T>());
  }

  static constexpr ActBwdOpFwdDeps FwdDeps() { return kDepX; }
};

// cosine(x) = cos(x)
template <typename T>
struct CosFunctor : public BaseActivationFunctor<T> {
  template <typename Device, typename X, typename Out>
  void operator()(Device d, X x, Out out) const {
    out.device(d) = x.unaryExpr(Cosine<T>());
  }
};

// sine'(x) = cos(x)
template <typename T>
struct SinGradFunctor : public BaseActivationFunctor<T> {
  template <typename Device, typename X, typename Out, typename dOut,
            typename dX>
  void operator()(Device d, X x, Out out, dOut dout, dX dx) const {
    dx.device(d) = dout * x.unaryExpr(Cosine<T>());
  }

  static constexpr ActBwdOpFwdDeps FwdDeps() { return kDepX; }
};

// sine(x) = sin(x)
template <typename T>
struct SinFunctor : public BaseActivationFunctor<T> {
  template <typename Device, typename X, typename Out>
  void operator()(Device d, X x, Out out) const {
    out.device(d) = x.unaryExpr(Sine<T>());
  }
};

template <typename T>
struct Acos {
  HOSTDEVICE T operator()(const T& val) const { return acos(val); }
};

template <>
struct Acos<platform::float16> {
  HOSTDEVICE platform::float16 operator()(const platform::float16& val) const {
    return platform::float16(acos(static_cast<float>(val)));
  }
};

// Acos(x) = acos(x)
template <typename T>
struct AcosFunctor : public BaseActivationFunctor<T> {
  template <typename Device, typename X, typename Out>
  void operator()(Device d, X x, Out out) const {
    out.device(d) = x.unaryExpr(Acos<T>());
  }
};

// acos'(x) = -1/sqrt(1-x^2)
template <typename T>
struct AcosGradFunctor : public BaseActivationFunctor<T> {
  template <typename Device, typename X, typename Out, typename dOut,
            typename dX>
  void operator()(Device d, X x, Out out, dOut dout, dX dx) const {
    dx.device(d) =
        -dout * static_cast<T>(1) / (static_cast<T>(1) - x.square()).sqrt();
  }

  static constexpr ActBwdOpFwdDeps FwdDeps() { return kDepX; }
};

template <typename T>
struct Asin {
  HOSTDEVICE T operator()(const T& val) const { return asin(val); }
};

template <>
struct Asin<platform::float16> {
  HOSTDEVICE platform::float16 operator()(const platform::float16& val) const {
    return platform::float16(asin(static_cast<float>(val)));
  }
};

// Asin(x) = asin(x)
template <typename T>
struct AsinFunctor : public BaseActivationFunctor<T> {
  template <typename Device, typename X, typename Out>
  void operator()(Device d, X x, Out out) const {
    out.device(d) = x.unaryExpr(Asin<T>());
  }
};

// asin'(x) = 1/sqrt(1-x^2)
template <typename T>
struct AsinGradFunctor : public BaseActivationFunctor<T> {
  template <typename Device, typename X, typename Out, typename dOut,
            typename dX>
  void operator()(Device d, X x, Out out, dOut dout, dX dx) const {
    dx.device(d) =
        dout * static_cast<T>(1) / (static_cast<T>(1) - x.square()).sqrt();
  }

  static constexpr ActBwdOpFwdDeps FwdDeps() { return kDepX; }
};

template <typename T>
struct Atan {
  HOSTDEVICE T operator()(const T& val) const { return atan(val); }
};

template <>
struct Atan<platform::float16> {
  HOSTDEVICE platform::float16 operator()(const platform::float16& val) const {
    return platform::float16(atan(static_cast<float>(val)));
  }
};

// Atan(x) = atan(x)
template <typename T>
struct AtanFunctor : public BaseActivationFunctor<T> {
  template <typename Device, typename X, typename Out>
  void operator()(Device d, X x, Out out) const {
    out.device(d) = x.unaryExpr(Atan<T>());
  }
};

// atan'(x) =  1 / (1 + x^2)
template <typename T>
struct AtanGradFunctor : public BaseActivationFunctor<T> {
  template <typename Device, typename X, typename Out, typename dOut,
            typename dX>
  void operator()(Device d, X x, Out out, dOut dout, dX dx) const {
    dx.device(d) = dout * static_cast<T>(1) / (static_cast<T>(1) + x.square());
  }

  static constexpr ActBwdOpFwdDeps FwdDeps() { return kDepX; }
};

// round(x) = [x]
template <typename T>
struct RoundFunctor : public BaseActivationFunctor<T> {
  template <typename Device, typename X, typename Out>
  void operator()(Device d, X x, Out out) const {
    out.device(d) = x.round();
  }
};

// abs(x) = |x|
template <typename T>
struct AbsFunctor : public BaseActivationFunctor<T> {
  template <typename Device, typename X, typename Out>
  void operator()(Device d, X x, Out out) const {
    out.device(d) = x.abs();
  }
};

template <typename T>
struct AbsGradFunctor : public BaseActivationFunctor<T> {
  template <typename Device, typename X, typename Out, typename dOut,
            typename dX>
  void operator()(Device d, X x, Out out, dOut dout, dX dx) const {
    dx.device(d) = dout * x.sign();
  }

  static constexpr ActBwdOpFwdDeps FwdDeps() { return kDepXOut; }
};

// reciprocal(x) = 1 / x
template <typename T>
struct ReciprocalFunctor : public BaseActivationFunctor<T> {
  template <typename Device, typename X, typename Out>
  void operator()(Device d, X x, Out out) const {
    out.device(d) = static_cast<T>(1) / x;
  }
};

template <typename T>
struct ReciprocalGradFunctor : public BaseActivationFunctor<T> {
  template <typename Device, typename X, typename Out, typename dOut,
            typename dX>
  void operator()(Device d, X x, Out out, dOut dout, dX dx) const {
    dx.device(d) = dout * static_cast<T>(-1) * out * out;
  }

  static constexpr ActBwdOpFwdDeps FwdDeps() { return kDepOut; }
};

// log(x) = natural logarithm of x
template <typename T>
struct LogFunctor : public BaseActivationFunctor<T> {
  template <typename Device, typename X, typename Out>
  void operator()(Device d, X x, Out out) const {
    out.device(d) = x.log();
  }
};

template <typename T>
struct LogGradFunctor : public BaseActivationFunctor<T> {
  template <typename Device, typename X, typename Out, typename dOut,
            typename dX>
  void operator()(Device d, X x, Out out, dOut dout, dX dx) const {
    dx.device(d) = dout * (static_cast<T>(1) / x);
  }

  static constexpr ActBwdOpFwdDeps FwdDeps() { return kDepX; }
};

// square(x) = x^2
template <typename T>
struct SquareFunctor : public BaseActivationFunctor<T> {
  template <typename Device, typename X, typename Out>
  void operator()(Device d, X x, Out out) const {
    out.device(d) = x.square();
  }
};

template <typename T>
struct SquareGradFunctor : public BaseActivationFunctor<T> {
  template <typename Device, typename X, typename Out, typename dOut,
            typename dX>
  void operator()(Device d, X x, Out out, dOut dout, dX dx) const {
    dx.device(d) = dout * static_cast<T>(2) * x;
  }

  static constexpr ActBwdOpFwdDeps FwdDeps() { return kDepX; }
};

template <typename T>
struct BReluFunctor : public BaseActivationFunctor<T> {
  float t_min;
  float t_max;

  // NOTE: Explicit hides the `BaseActivationFunctor<T>::GetAttrs`
  // not polymorphism for speed.
  typename BaseActivationFunctor<T>::AttrPair GetAttrs() {
    return {{"t_min", &t_min}, {"t_max", &t_max}};
  }

  template <typename Device, typename X, typename Out>
  void operator()(Device d, X x, Out out) const {
    out.device(d) =
        x.cwiseMax(static_cast<T>(t_min)).cwiseMin(static_cast<T>(t_max));
  }
};

template <typename T>
struct BReluGradFunctor : public BaseActivationFunctor<T> {
  float t_min;
  float t_max;
  typename BaseActivationFunctor<T>::AttrPair GetAttrs() {
    return {{"t_min", &t_min}, {"t_max", &t_max}};
  }
  template <typename Device, typename X, typename Out, typename dOut,
            typename dX>
  void operator()(Device d, X x, Out out, dOut dout, dX dx) const {
    dx.device(d) = dout *
                   ((x > static_cast<T>(t_min)) * (x < static_cast<T>(t_max)))
                       .template cast<T>();
  }

  static constexpr ActBwdOpFwdDeps FwdDeps() { return kDepX; }
};

// relu6(x) = min(max(0, x), 6)
template <typename T>
struct Relu6Functor : public BaseActivationFunctor<T> {
  float threshold;

  typename BaseActivationFunctor<T>::AttrPair GetAttrs() {
    return {{"threshold", &threshold}};
  }

  template <typename Device, typename X, typename Out>
  void operator()(Device d, X x, Out out) const {
    out.device(d) =
        x.cwiseMax(static_cast<T>(0)).cwiseMin(static_cast<T>(threshold));
  }
};

template <typename T>
struct Relu6GradFunctor : public BaseActivationFunctor<T> {
  float threshold;
  typename BaseActivationFunctor<T>::AttrPair GetAttrs() {
    return {{"threshold", &threshold}};
  }
  template <typename Device, typename X, typename Out, typename dOut,
            typename dX>
  void operator()(Device d, X x, Out out, dOut dout, dX dx) const {
    dx.device(d) =
        dout *
        ((out > static_cast<T>(0)) * (out < static_cast<T>(threshold)))
            .template cast<T>();
  }

  static constexpr ActBwdOpFwdDeps FwdDeps() { return kDepOut; }
};

// softplus(x) = log(1 + exp(x))
// When x is a very large positive number, exp(x) may explode to inf,
// Using trick below for numerical stability
// https://hips.seas.harvard.edu/blog/2013/01/09/computing-log-sum-exp/
// Then: softplus(x) = max(x, 0) + log(exp(-max(x, 0)) + exp(x - max(x, 0)))
template <typename T>
struct SoftplusFunctor : public BaseActivationFunctor<T> {
  template <typename Device, typename X, typename Out>
  void operator()(Device d, X x, Out out) {
    auto temp = x.cwiseMax(static_cast<T>(0));  // temp = max(x, 0)
    out.device(d) = temp + (((-temp).exp() + (x - temp).exp()).log());
  }
};

// d(softplus(x))/dx = exp(x) / (1 + exp(x))
// For numerical stability:
// d(softplus(x))/dx = exp(x - max(x, 0)) / (exp(-max(x, 0)) +
// exp(x - max(x, 0)))
template <typename T>
struct SoftplusGradFunctor : public BaseActivationFunctor<T> {
  template <typename Device, typename X, typename Out, typename dOut,
            typename dX>
  void operator()(Device d, X x, Out out, dOut dout, dX dx) {
    auto temp = x.cwiseMax(static_cast<T>(0));  // temp = max(x, 0)
    dx.device(d) =
        dout * ((x - temp).exp() / ((-temp).exp() + (x - temp).exp()));
  }

  static constexpr ActBwdOpFwdDeps FwdDeps() { return kDepX; }
};

// softsign(x) = x / (1 + |x|)
template <typename T>
struct SoftsignFunctor : public BaseActivationFunctor<T> {
  template <typename Device, typename X, typename Out>
  void operator()(Device d, X x, Out out) {
    out.device(d) = x / (static_cast<T>(1) + x.abs());
  }
};

// d(softsign(x))/dx = 1 / (1 + |x|)^2
// Taken from https://en.wikipedia.org/wiki/Activation_function
template <typename T>
struct SoftsignGradFunctor : public BaseActivationFunctor<T> {
  template <typename Device, typename X, typename Out, typename dOut,
            typename dX>
  void operator()(Device d, X x, Out out, dOut dout, dX dx) {
    dx.device(d) =
        dout * (static_cast<T>(1) / (static_cast<T>(1) + x.abs()).square());
  }

  static constexpr ActBwdOpFwdDeps FwdDeps() { return kDepX; }
};

template <typename T>
struct SoftReluFunctor : public BaseActivationFunctor<T> {
  float threshold;
  typename BaseActivationFunctor<T>::AttrPair GetAttrs() {
    return {{"threshold", &threshold}};
  }

  template <typename Device, typename X, typename Out>
  void operator()(Device d, X x, Out out) const {
    auto tmp = static_cast<T>(threshold);
    auto temp = x.cwiseMax(-tmp).cwiseMin(tmp);
    out.device(d) = (static_cast<T>(1) + temp.exp()).log();
  }
};

template <typename T>
struct SoftReluGradFunctor : public BaseActivationFunctor<T> {
  float threshold;
  typename BaseActivationFunctor<T>::AttrPair GetAttrs() {
    return {{"threshold", &threshold}};
  }
  template <typename Device, typename X, typename Out, typename dOut,
            typename dX>
  void operator()(Device d, X x, Out out, dOut dout, dX dx) const {
    auto tmp = static_cast<T>(threshold);
    auto temp = ((out > -tmp) * (out < tmp)).template cast<T>().eval();
    dx.device(d) = dout * (static_cast<T>(1) - (-out).exp()) * temp;
  }

  static constexpr ActBwdOpFwdDeps FwdDeps() { return kDepOut; }
};

template <typename T>
struct LeakyReluFunctor : public BaseActivationFunctor<T> {
  float alpha;
  typename BaseActivationFunctor<T>::AttrPair GetAttrs() {
    return {{"alpha", &alpha}};
  }

  template <typename Device, typename X, typename Out>
  void operator()(Device d, X x, Out out) const {
    out.device(d) = x.cwiseMax(static_cast<T>(alpha) * x);
  }
};

template <typename T>
struct LeakyReluGradFunctor : public BaseActivationFunctor<T> {
  float alpha;
  typename BaseActivationFunctor<T>::AttrPair GetAttrs() {
    return {{"alpha", &alpha}};
  }
  template <typename Device, typename X, typename Out, typename dOut,
            typename dX>
  void operator()(Device d, X x, Out out, dOut dout, dX dx) const {
    auto temp1 = static_cast<T>(alpha) *
                 (x < static_cast<T>(0)).template cast<T>().eval();
    auto temp2 = (x >= static_cast<T>(0)).template cast<T>().eval();
    dx.device(d) = dout * (temp1 + temp2).template cast<T>();
  }

  static constexpr ActBwdOpFwdDeps FwdDeps() { return kDepX; }
};

template <typename T>
struct ELUFunctor : public BaseActivationFunctor<T> {
  float alpha;
  typename BaseActivationFunctor<T>::AttrPair GetAttrs() {
    return {{"alpha", &alpha}};
  }

  template <typename Device, typename X, typename Out>
  void operator()(Device d, X x, Out out) const {
    out.device(d) = x.cwiseMax(static_cast<T>(0)) +
                    (static_cast<T>(alpha) * (x.exp() - static_cast<T>(1)))
                        .cwiseMin(static_cast<T>(0));
  }
};

template <typename T>
struct ELUGradFunctor : public BaseActivationFunctor<T> {
  float alpha;
  typename BaseActivationFunctor<T>::AttrPair GetAttrs() {
    return {{"alpha", &alpha}};
  }
  template <typename Device, typename X, typename Out, typename dOut,
            typename dX>
  void operator()(Device d, X x, Out out, dOut dout, dX dx) const {
    dx.device(d) = dout * (x > static_cast<T>(0)).template cast<T>() +
                   dout * static_cast<T>(alpha) * x.exp() *
                       (x < static_cast<T>(0)).template cast<T>();
  }

  static constexpr ActBwdOpFwdDeps FwdDeps() { return kDepX; }
};

// FIXME(qijun) https://github.com/PaddlePaddle/Paddle/issues/5198
template <typename T>
struct PowFunctor : public BaseActivationFunctor<T> {
  float factor;
  typename BaseActivationFunctor<T>::AttrPair GetAttrs() {
    return {{"factor", &factor}};
  }
  template <typename Device, typename X, typename Out>
  void operator()(Device d, X x, Out out) const {
    out.device(d) = x.pow(static_cast<T>(factor));
  }
};

template <typename T>
struct PowGradFunctor : public BaseActivationFunctor<T> {
  float factor;
  typename BaseActivationFunctor<T>::AttrPair GetAttrs() {
    return {{"factor", &factor}};
  }
  template <typename Device, typename X, typename Out, typename dOut,
            typename dX>
  void operator()(Device d, X x, Out out, dOut dout, dX dx) const {
    dx.device(d) = dout * static_cast<T>(factor) *
                   x.pow(static_cast<T>(factor) - static_cast<T>(1));
  }

  static constexpr ActBwdOpFwdDeps FwdDeps() { return kDepX; }
};

template <typename T>
struct STanhFunctor : public BaseActivationFunctor<T> {
  float scale_a;
  float scale_b;
  typename BaseActivationFunctor<T>::AttrPair GetAttrs() {
    return {{"scale_a", &scale_a}, {"scale_b", &scale_b}};
  }

  template <typename Device, typename X, typename Out>
  void operator()(Device d, X x, Out out) const {
    out.device(d) =
        static_cast<T>(scale_b) * (static_cast<T>(scale_a) * x).tanh();
  }
};

template <typename T>
struct STanhGradFunctor : public BaseActivationFunctor<T> {
  float scale_a;
  float scale_b;
  typename BaseActivationFunctor<T>::AttrPair GetAttrs() {
    return {{"scale_a", &scale_a}, {"scale_b", &scale_b}};
  }

  template <typename Device, typename X, typename Out, typename dOut,
            typename dX>
  void operator()(Device d, X x, Out out, dOut dout, dX dx) const {
    auto a = static_cast<T>(scale_a);
    auto b = static_cast<T>(scale_b);
    auto temp = (a * x).tanh() * (a * x).tanh();
    dx.device(d) = dout * a * b * (static_cast<T>(1) - temp);
  }

  static constexpr ActBwdOpFwdDeps FwdDeps() { return kDepX; }
};

template <typename T>
struct ThresholdedReluFunctor : public BaseActivationFunctor<T> {
  float threshold;
  typename BaseActivationFunctor<T>::AttrPair GetAttrs() {
    return {{"threshold", &threshold}};
  }

  template <typename Device, typename X, typename Out>
  void operator()(Device d, X x, Out out) const {
    auto th = static_cast<T>(threshold);
    out.device(d) = (x > th).template cast<T>() * x;
  }
};

template <typename T>
struct ThresholdedReluGradFunctor : public BaseActivationFunctor<T> {
  float threshold;
  typename BaseActivationFunctor<T>::AttrPair GetAttrs() {
    return {{"threshold", &threshold}};
  }

  template <typename Device, typename X, typename Out, typename dOut,
            typename dX>
  void operator()(Device d, X x, Out out, dOut dout, dX dx) const {
    auto th = static_cast<T>(threshold);
    dx.device(d) = dout * (x > th).template cast<T>();
  }

  static constexpr ActBwdOpFwdDeps FwdDeps() { return kDepX; }
};

template <typename T>
struct HardSigmoidFunctor : public BaseActivationFunctor<T> {
  float slope;
  float offset;
  typename BaseActivationFunctor<T>::AttrPair GetAttrs() {
    return {{"slope", &slope}, {"offset", &offset}};
  }

  template <typename Device, typename X, typename Out>
  void operator()(Device d, X x, Out out) const {
    auto temp = x * static_cast<T>(slope) + static_cast<T>(offset);
    out.device(d) =
        temp.cwiseMax(static_cast<T>(0)).cwiseMin(static_cast<T>(1));
  }
};

template <typename T>
struct HardSigmoidGradFunctor : public BaseActivationFunctor<T> {
  float slope;
  float offset;
  typename BaseActivationFunctor<T>::AttrPair GetAttrs() {
    return {{"slope", &slope}, {"offset", &offset}};
  }
  template <typename Device, typename X, typename Out, typename dOut,
            typename dX>
  void operator()(Device d, X x, Out out, dOut dout, dX dx) const {
    dx.device(d) = dout *
                   ((out > static_cast<T>(0)) * (out < static_cast<T>(1)))
                       .template cast<T>() *
                   static_cast<T>(slope);
  }

  static constexpr ActBwdOpFwdDeps FwdDeps() { return kDepOut; }
};

template <typename T>
struct SwishFunctor : public BaseActivationFunctor<T> {
  float beta;
  typename BaseActivationFunctor<T>::AttrPair GetAttrs() {
    return {{"beta", &beta}};
  }

  template <typename Device, typename X, typename Out>
  void operator()(Device d, X x, Out out) const {
    out.device(d) = x / (static_cast<T>(1) + (static_cast<T>(-beta) * x).exp());
  }
};

template <typename T>
struct SwishGradFunctor : public BaseActivationFunctor<T> {
  float beta;
  typename BaseActivationFunctor<T>::AttrPair GetAttrs() {
    return {{"beta", &beta}};
  }

  template <typename Device, typename X, typename Out, typename dOut,
            typename dX>
  void operator()(Device d, X x, Out fake_out, dOut dout, dX dx) const {
    auto temp1 = static_cast<T>(1) /
                 (static_cast<T>(1) + (static_cast<T>(-beta) * x).exp());
    auto out = x * temp1;
    auto temp2 = temp1 * (static_cast<T>(1) - (static_cast<T>(beta) * out));
    dx.device(d) = dout * ((static_cast<T>(beta) * out) + temp2);
  }

  static constexpr ActBwdOpFwdDeps FwdDeps() { return kDepX; }
};

}  // namespace operators
}  // namespace paddle

<<<<<<< HEAD
#define FOR_EACH_KERNEL_FUNCTOR(__macro)                             \
  __macro(sigmoid, SigmoidFunctor, SigmoidGradFunctor);              \
  __macro(logsigmoid, LogSigmoidFunctor, LogSigmoidGradFunctor);     \
  __macro(exp, ExpFunctor, ExpGradFunctor);                          \
  __macro(relu, ReluFunctor, ReluGradFunctor);                       \
  __macro(gelu, GeluFunctor, GeluGradFunctor);                       \
  __macro(tanh, TanhFunctor, TanhGradFunctor);                       \
  __macro(atan, AtanFunctor, AtanGradFunctor);                       \
  __macro(softshrink, SoftShrinkFunctor, SoftShrinkGradFunctor);     \
  __macro(sqrt, SqrtFunctor, SqrtGradFunctor);                       \
  __macro(rsqrt, RsqrtFunctor, RsqrtGradFunctor);                    \
  __macro(abs, AbsFunctor, AbsGradFunctor);                          \
  __macro(ceil, CeilFunctor, ZeroGradFunctor);                       \
  __macro(floor, FloorFunctor, ZeroGradFunctor);                     \
  __macro(cos, CosFunctor, CosGradFunctor);                          \
  __macro(acos, AcosFunctor, AcosGradFunctor);                       \
  __macro(sin, SinFunctor, SinGradFunctor);                          \
  __macro(asin, AsinFunctor, AsinGradFunctor);                       \
  __macro(round, RoundFunctor, ZeroGradFunctor);                     \
  __macro(reciprocal, ReciprocalFunctor, ReciprocalGradFunctor);     \
  __macro(log, LogFunctor, LogGradFunctor);                          \
  __macro(square, SquareFunctor, SquareGradFunctor);                 \
  __macro(brelu, BReluFunctor, BReluGradFunctor);                    \
  __macro(soft_relu, SoftReluFunctor, SoftReluGradFunctor);          \
  __macro(pow, PowFunctor, PowGradFunctor);                          \
  __macro(stanh, STanhFunctor, STanhGradFunctor);                    \
  __macro(softplus, SoftplusFunctor, SoftplusGradFunctor);           \
  __macro(softsign, SoftsignFunctor, SoftsignGradFunctor);           \
  __macro(relu6, Relu6Functor, Relu6GradFunctor);                    \
  __macro(leaky_relu, LeakyReluFunctor, LeakyReluGradFunctor);       \
  __macro(tanh_shrink, TanhShrinkFunctor, TanhShrinkGradFunctor);    \
  __macro(elu, ELUFunctor, ELUGradFunctor);                          \
  __macro(hard_shrink, HardShrinkFunctor, HardShrinkGradFunctor);    \
  __macro(hard_sigmoid, HardSigmoidFunctor, HardSigmoidGradFunctor); \
  __macro(swish, SwishFunctor, SwishGradFunctor);                    \
  __macro(thresholded_relu, ThresholdedReluFunctor, ThresholdedReluGradFunctor);
=======
#define FOR_EACH_ACTIVATION_OP(__macro)                                       \
  __macro(sigmoid, Sigmoid, SigmoidFunctor, SigmoidGradFunctor);              \
  __macro(logsigmoid, LogSigmoid, LogSigmoidFunctor, LogSigmoidGradFunctor);  \
  __macro(exp, Exp, ExpFunctor, ExpGradFunctor);                              \
  __macro(relu, Relu, ReluFunctor, ReluGradFunctor);                          \
  __macro(gelu, Gelu, GeluFunctor, GeluGradFunctor);                          \
  __macro(tanh, Tanh, TanhFunctor, TanhGradFunctor);                          \
  __macro(atan, Atan, AtanFunctor, AtanGradFunctor);                          \
  __macro(softshrink, SoftShrink, SoftShrinkFunctor, SoftShrinkGradFunctor);  \
  __macro(sqrt, Sqrt, SqrtFunctor, SqrtGradFunctor);                          \
  __macro(abs, Abs, AbsFunctor, AbsGradFunctor);                              \
  __macro(ceil, Ceil, CeilFunctor, ZeroGradFunctor);                          \
  __macro(floor, Floor, FloorFunctor, ZeroGradFunctor);                       \
  __macro(cos, Cos, CosFunctor, CosGradFunctor);                              \
  __macro(acos, Acos, AcosFunctor, AcosGradFunctor);                          \
  __macro(sin, Sin, SinFunctor, SinGradFunctor);                              \
  __macro(asin, Asin, AsinFunctor, AsinGradFunctor);                          \
  __macro(round, Round, RoundFunctor, ZeroGradFunctor);                       \
  __macro(reciprocal, Reciprocal, ReciprocalFunctor, ReciprocalGradFunctor);  \
  __macro(log, Log, LogFunctor, LogGradFunctor);                              \
  __macro(square, Square, SquareFunctor, SquareGradFunctor);                  \
  __macro(brelu, BRelu, BReluFunctor, BReluGradFunctor);                      \
  __macro(soft_relu, SoftRelu, SoftReluFunctor, SoftReluGradFunctor);         \
  __macro(pow, Pow, PowFunctor, PowGradFunctor);                              \
  __macro(stanh, STanh, STanhFunctor, STanhGradFunctor);                      \
  __macro(softplus, Softplus, SoftplusFunctor, SoftplusGradFunctor);          \
  __macro(softsign, Softsign, SoftsignFunctor, SoftsignGradFunctor);          \
  __macro(relu6, Relu6, Relu6Functor, Relu6GradFunctor);                      \
  __macro(leaky_relu, LeakyRelu, LeakyReluFunctor, LeakyReluGradFunctor);     \
  __macro(tanh_shrink, TanhShrink, TanhShrinkFunctor, TanhShrinkGradFunctor); \
  __macro(elu, ELU, ELUFunctor, ELUGradFunctor);                              \
  __macro(hard_shrink, HardShrink, HardShrinkFunctor, HardShrinkGradFunctor); \
  __macro(hard_sigmoid, HardSigmoid, HardSigmoidFunctor,                      \
          HardSigmoidGradFunctor);                                            \
  __macro(swish, Swish, SwishFunctor, SwishGradFunctor);                      \
  __macro(thresholded_relu, ThresholdedRelu, ThresholdedReluFunctor,          \
          ThresholdedReluGradFunctor);
>>>>>>> e2897ba1
<|MERGE_RESOLUTION|>--- conflicted
+++ resolved
@@ -36,14 +36,7 @@
 namespace paddle {
 namespace operators {
 
-<<<<<<< HEAD
-/* Use ugly global variable, for the using in python layer side
-   Please refer to the layer_helper.py and get the details.
- */
-static std::unordered_set<std::string> InplaceOpSet = {
-    "sigmoid", "exp",        "relu",  "tanh",      "sqrt",         "ceil",
-    "floor",   "reciprocal", "relu6", "soft_relu", "hard_sigmoid", "rsqrt"};
-=======
+
 enum ActBwdOpFwdDeps {
   kNoDeps = 0x00,  // Do not need any forward input/output
   kDepX = 0x01,    // Only need forward input X
@@ -57,7 +50,6 @@
 };
 
 std::unique_ptr<std::unordered_set<std::string>> GetInplaceOpSet();
->>>>>>> e2897ba1
 
 static bool IsInplace(const std::string& op) {
   static auto InplaceOpSet = GetInplaceOpSet();
@@ -1208,44 +1200,7 @@
 }  // namespace operators
 }  // namespace paddle
 
-<<<<<<< HEAD
-#define FOR_EACH_KERNEL_FUNCTOR(__macro)                             \
-  __macro(sigmoid, SigmoidFunctor, SigmoidGradFunctor);              \
-  __macro(logsigmoid, LogSigmoidFunctor, LogSigmoidGradFunctor);     \
-  __macro(exp, ExpFunctor, ExpGradFunctor);                          \
-  __macro(relu, ReluFunctor, ReluGradFunctor);                       \
-  __macro(gelu, GeluFunctor, GeluGradFunctor);                       \
-  __macro(tanh, TanhFunctor, TanhGradFunctor);                       \
-  __macro(atan, AtanFunctor, AtanGradFunctor);                       \
-  __macro(softshrink, SoftShrinkFunctor, SoftShrinkGradFunctor);     \
-  __macro(sqrt, SqrtFunctor, SqrtGradFunctor);                       \
-  __macro(rsqrt, RsqrtFunctor, RsqrtGradFunctor);                    \
-  __macro(abs, AbsFunctor, AbsGradFunctor);                          \
-  __macro(ceil, CeilFunctor, ZeroGradFunctor);                       \
-  __macro(floor, FloorFunctor, ZeroGradFunctor);                     \
-  __macro(cos, CosFunctor, CosGradFunctor);                          \
-  __macro(acos, AcosFunctor, AcosGradFunctor);                       \
-  __macro(sin, SinFunctor, SinGradFunctor);                          \
-  __macro(asin, AsinFunctor, AsinGradFunctor);                       \
-  __macro(round, RoundFunctor, ZeroGradFunctor);                     \
-  __macro(reciprocal, ReciprocalFunctor, ReciprocalGradFunctor);     \
-  __macro(log, LogFunctor, LogGradFunctor);                          \
-  __macro(square, SquareFunctor, SquareGradFunctor);                 \
-  __macro(brelu, BReluFunctor, BReluGradFunctor);                    \
-  __macro(soft_relu, SoftReluFunctor, SoftReluGradFunctor);          \
-  __macro(pow, PowFunctor, PowGradFunctor);                          \
-  __macro(stanh, STanhFunctor, STanhGradFunctor);                    \
-  __macro(softplus, SoftplusFunctor, SoftplusGradFunctor);           \
-  __macro(softsign, SoftsignFunctor, SoftsignGradFunctor);           \
-  __macro(relu6, Relu6Functor, Relu6GradFunctor);                    \
-  __macro(leaky_relu, LeakyReluFunctor, LeakyReluGradFunctor);       \
-  __macro(tanh_shrink, TanhShrinkFunctor, TanhShrinkGradFunctor);    \
-  __macro(elu, ELUFunctor, ELUGradFunctor);                          \
-  __macro(hard_shrink, HardShrinkFunctor, HardShrinkGradFunctor);    \
-  __macro(hard_sigmoid, HardSigmoidFunctor, HardSigmoidGradFunctor); \
-  __macro(swish, SwishFunctor, SwishGradFunctor);                    \
-  __macro(thresholded_relu, ThresholdedReluFunctor, ThresholdedReluGradFunctor);
-=======
+
 #define FOR_EACH_ACTIVATION_OP(__macro)                                       \
   __macro(sigmoid, Sigmoid, SigmoidFunctor, SigmoidGradFunctor);              \
   __macro(logsigmoid, LogSigmoid, LogSigmoidFunctor, LogSigmoidGradFunctor);  \
@@ -1282,5 +1237,4 @@
           HardSigmoidGradFunctor);                                            \
   __macro(swish, Swish, SwishFunctor, SwishGradFunctor);                      \
   __macro(thresholded_relu, ThresholdedRelu, ThresholdedReluFunctor,          \
-          ThresholdedReluGradFunctor);
->>>>>>> e2897ba1
+          ThresholdedReluGradFunctor);