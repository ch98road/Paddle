--- conflicted
+++ resolved
@@ -1,4 +1,4 @@
-<<<<<<< HEAD
+
 # windows treat symbolic file as a real file, which is different with unix
 # We create a hidden file and compile it instead of origin source file.
 function(windows_symbolic TARGET)
@@ -18,8 +18,6 @@
   endforeach()
 endfunction()
 
-=======
->>>>>>> 6ba2b222
 add_subdirectory(ir)
 if (NOT WIN32)
 add_subdirectory(details)
