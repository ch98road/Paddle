--- conflicted
+++ resolved
@@ -362,19 +362,16 @@
   conv->set_groups(1);
   conv->set_filter_channels(conv->channels() / conv->groups());
   conv->set_img_size(16);
-<<<<<<< HEAD
   conv->set_img_size_y(8);
-  conv->set_output_x(outputSize(conv->img_size(), conv->filter_size(),
-                                conv->padding(), conv->stride(),
-=======
   conv->set_output_x(outputSize(conv->img_size(),
                                 conv->filter_size(),
                                 conv->padding(),
                                 conv->stride(),
->>>>>>> 4f1bf30d
                                 /* caffeMode */ true));
-  conv->set_output_y(outputSize(conv->img_size_y(), conv->filter_size_y(),
-                                conv->padding_y(), conv->stride_y(),
+  conv->set_output_y(outputSize(conv->img_size_y(),
+                                conv->filter_size_y(),
+                                conv->padding_y(),
+                                conv->stride_y(),
                                 /* caffeMode */ true));
   config.layerConfig.set_size(conv->output_x() * conv->output_y() *
                               config.layerConfig.num_filters());
@@ -1434,13 +1431,9 @@
   config.layerConfig.set_size(size);
   config.layerConfig.set_active_type("sigmoid");
   config.biasSize = CHANNELS;
-<<<<<<< HEAD
-  config.inputDefs.push_back({INPUT_DATA, "layer_0", /* dim= */ size,
-=======
   config.inputDefs.push_back({INPUT_DATA,
                               "layer_0",
-                              /* dim= */ IMG_SIZE * IMG_SIZE * CHANNELS,
->>>>>>> 4f1bf30d
+                              /* dim= */ size,
                               /* paraSize= */ CHANNELS});
 
   config.inputDefs.push_back({INPUT_DATA, "layer_1_running_mean", 1, CHANNELS});
@@ -1497,26 +1490,18 @@
   conv->set_groups(1);
   conv->set_filter_channels(conv->channels() / conv->groups());
   conv->set_img_size(IMAGE_SIZE);
-<<<<<<< HEAD
   conv->set_img_size_y(IMAGE_SIZE_Y);
-  conv->set_output_x(outputSize(conv->img_size(), conv->filter_size(),
-                                conv->padding(), conv->stride(),
+  conv->set_output_x(outputSize(conv->img_size(),
+                                conv->filter_size(),
+                                conv->padding(),
+                                conv->stride(),
                                 /*  caffeMode */ true));
-  conv->set_output_y(outputSize(conv->img_size_y(), conv->filter_size_y(),
-                                conv->padding_y(), conv->stride_y(),
+  conv->set_output_y(outputSize(conv->img_size_y(),
+                                conv->filter_size_y(),
+                                conv->padding_y(),
+                                conv->stride_y(),
                                 /*  caffeMode */ true));
   config.layerConfig.set_size(conv->output_x() * conv->output_y() *
-=======
-  int output_x = outputSize(conv->img_size(),
-                            conv->filter_size(),
-                            conv->padding(),
-                            conv->stride(),
-                            /* caffeMode */ true);
-  conv->set_output_x(output_x);
-  config.layerConfig.set_size(output_x * output_x *
-                              config.layerConfig.num_filters());
-  config.layerConfig.set_size(conv->output_x() * conv->output_x() *
->>>>>>> 4f1bf30d
                               NUM_FILTERS);
 
   config.inputDefs.push_back(
