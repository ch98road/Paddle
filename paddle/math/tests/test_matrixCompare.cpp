--- conflicted
+++ resolved
@@ -272,14 +272,8 @@
     }
   }
 
-<<<<<<< HEAD
   TensorCheckEqual(*cpuA, *gpuA);
   TensorCheckEqual(*cpuA, *cpuTest);
-=======
-  MatrixPtr outputCheck = std::make_shared<CpuMatrix>(height, width);
-  outputCheck->copyFrom(*gpuA);
-  MatrixCheckEqual(*cpuA, *outputCheck);
-  MatrixCheckEqual(*cpuA, *cpuTest);
 }
 
 void testMatrixDeepSwap(int height, int width) {
@@ -298,302 +292,6 @@
 
   MatrixCheckEqual(*cpuA, *cpuCopyB);
   MatrixCheckEqual(*cpuB, *cpuCopyA);
-}
-
-void testMatrixBinaryAdd(int height, int width) {
-  MatrixPtr cpuA = std::make_shared<CpuMatrix>(height, width);
-  MatrixPtr cpuB = std::make_shared<CpuMatrix>(height, width);
-  MatrixPtr gpuA = std::make_shared<GpuMatrix>(height, width);
-  MatrixPtr gpuB = std::make_shared<GpuMatrix>(height, width);
-
-  cpuA->randomizeUniform();
-  cpuB->randomizeUniform();
-  gpuA->copyFrom(*cpuA);
-  gpuB->copyFrom(*cpuB);
-  cpuA->add(*cpuB);
-  gpuA->add(*gpuB);
-
-  MatrixPtr outputCheck = std::make_shared<CpuMatrix>(height, width);
-  outputCheck->copyFrom(*gpuA);
-  MatrixCheckEqual(*cpuA, *outputCheck);
-}
-
-void testMatrixAssign(int height, int width) {
-  MatrixPtr cpuA = std::make_shared<CpuMatrix>(height, width);
-  MatrixPtr gpuA = std::make_shared<GpuMatrix>(height, width);
-
-  cpuA->randomizeUniform();
-  gpuA->copyFrom(*cpuA);
-  cpuA->assign(2.5);
-  gpuA->assign(2.5);
-
-  MatrixPtr outputCheck = std::make_shared<CpuMatrix>(height, width);
-  outputCheck->copyFrom(*gpuA);
-  MatrixCheckEqual(*cpuA, *outputCheck);
-}
-
-
-void testMatrixAdd(int height, int width) {
-  MatrixPtr cpuA = std::make_shared<CpuMatrix>(height, width);
-  MatrixPtr gpuA = std::make_shared<GpuMatrix>(height, width);
-
-  cpuA->randomizeUniform();
-  gpuA->copyFrom(*cpuA);
-  cpuA->add(2.5);
-  gpuA->add(2.5);
-
-  MatrixPtr outputCheck = std::make_shared<CpuMatrix>(height, width);
-  outputCheck->copyFrom(*gpuA);
-  MatrixCheckEqual(*cpuA, *outputCheck);
-}
-
-void testMatrixSqrt(int height, int width) {
-  MatrixPtr cpuA = std::make_shared<CpuMatrix>(height, width);
-  MatrixPtr gpuA = std::make_shared<GpuMatrix>(height, width);
-
-  cpuA->randomizeUniform();
-  gpuA->copyFrom(*cpuA);
-  cpuA->sqrt();
-  gpuA->sqrt();
-
-  MatrixPtr outputCheck = std::make_shared<CpuMatrix>(height, width);
-  outputCheck->copyFrom(*gpuA);
-  MatrixCheckErr(*cpuA, *outputCheck);
-}
-
-void testMatrixTanhDerivative(int height, int width) {
-  MatrixPtr cpuA = std::make_shared<CpuMatrix>(height, width);
-  MatrixPtr cpuB = std::make_shared<CpuMatrix>(height, width);
-  MatrixPtr gpuA = std::make_shared<GpuMatrix>(height, width);
-  MatrixPtr gpuB = std::make_shared<GpuMatrix>(height, width);
-
-  cpuA->randomizeUniform();
-  cpuB->randomizeUniform();
-  gpuA->copyFrom(*cpuA);
-  gpuB->copyFrom(*cpuB);
-  cpuA->tanhDerivative(*cpuB);
-  gpuA->tanhDerivative(*gpuB);
-
-  MatrixPtr outputCheck = std::make_shared<CpuMatrix>(height, width);
-  outputCheck->copyFrom(*gpuA);
-  MatrixCheckErr(*cpuA, *outputCheck);
-}
-
-void testMatrixTanh(int height, int width) {
-  MatrixPtr cpuA = std::make_shared<CpuMatrix>(height, width);
-  MatrixPtr cpuB = std::make_shared<CpuMatrix>(height, width);
-  MatrixPtr gpuA = std::make_shared<GpuMatrix>(height, width);
-  MatrixPtr gpuB = std::make_shared<GpuMatrix>(height, width);
-
-  cpuA->randomizeUniform();
-  cpuB->randomizeUniform();
-  gpuA->copyFrom(*cpuA);
-  gpuB->copyFrom(*cpuB);
-  cpuA->tanh(*cpuB);
-  gpuA->tanh(*gpuB);
-
-  MatrixPtr outputCheck = std::make_shared<CpuMatrix>(height, width);
-  outputCheck->copyFrom(*gpuA);
-  MatrixCheckErr(*cpuA, *outputCheck);
-}
-
-void testMatrixTernarySub(int height, int width) {
-  MatrixPtr cpuA = std::make_shared<CpuMatrix>(height, width);
-  MatrixPtr cpuB = std::make_shared<CpuMatrix>(height, width);
-  MatrixPtr cpuC = std::make_shared<CpuMatrix>(height, width);
-  MatrixPtr gpuA = std::make_shared<GpuMatrix>(height, width);
-  MatrixPtr gpuB = std::make_shared<GpuMatrix>(height, width);
-  MatrixPtr gpuC = std::make_shared<GpuMatrix>(height, width);
-
-  cpuA->randomizeUniform();
-  cpuB->randomizeUniform();
-  cpuC->randomizeUniform();
-  gpuA->copyFrom(*cpuA);
-  gpuB->copyFrom(*cpuB);
-  gpuC->copyFrom(*cpuC);
-
-  cpuA->sub(*cpuB, *cpuC);
-  gpuA->sub(*gpuB, *gpuC);
-
-  MatrixPtr outputCheck = std::make_shared<CpuMatrix>(height, width);
-  outputCheck->copyFrom(*gpuA);
-  MatrixCheckEqual(*cpuA, *outputCheck);
-}
-
-void testMatrixSumOfSquaresBp(int height, int width) {
-  MatrixPtr cpuA = std::make_shared<CpuMatrix>(height, width);
-  MatrixPtr cpuB = std::make_shared<CpuMatrix>(height, width);
-  MatrixPtr cpuC = std::make_shared<CpuMatrix>(height, width);
-  MatrixPtr gpuA = std::make_shared<GpuMatrix>(height, width);
-  MatrixPtr gpuB = std::make_shared<GpuMatrix>(height, width);
-  MatrixPtr gpuC = std::make_shared<GpuMatrix>(height, width);
-
-  cpuA->randomizeUniform();
-  cpuB->randomizeUniform();
-  cpuC->randomizeUniform();
-  gpuA->copyFrom(*cpuA);
-  gpuB->copyFrom(*cpuB);
-  gpuC->copyFrom(*cpuC);
-
-  cpuA->sumOfSquaresBp(*cpuB, *cpuC);
-  gpuA->sumOfSquaresBp(*gpuB, *gpuC);
-
-  MatrixPtr outputCheck = std::make_shared<CpuMatrix>(height, width);
-  outputCheck->copyFrom(*gpuA);
-  MatrixCheckErr(*cpuA, *outputCheck);
-}
-
-void testMatrixBinaryRowScale(int height, int width) {
-  MatrixPtr cpuA = std::make_shared<CpuMatrix>(height, width);
-  MatrixPtr cpuB = std::make_shared<CpuMatrix>(height, 1);
-  MatrixPtr gpuA = std::make_shared<GpuMatrix>(height, width);
-  MatrixPtr gpuB = std::make_shared<GpuMatrix>(height, 1);
-
-  MatrixPtr cpuA1 = std::make_shared<CpuMatrix>(height, width);
-  MatrixPtr cpuB1 = std::make_shared<CpuMatrix>(height, 1);
-  MatrixPtr gpuA1 = std::make_shared<GpuMatrix>(height, width);
-  MatrixPtr gpuB1 = std::make_shared<GpuMatrix>(height, 1);
-
-  cpuA->randomizeUniform();
-  cpuB->randomizeUniform();
-  gpuA->copyFrom(*cpuA);
-  gpuB->copyFrom(*cpuB);
-  cpuA1->copyFrom(*cpuA);
-  cpuB1->copyFrom(*cpuB);
-  gpuA1->copyFrom(*cpuA);
-  gpuB1->copyFrom(*cpuB);
-
-  cpuA->addColVector(*cpuB);
-  gpuA->addColVector(*gpuB);
-  cpuA1->addColumnVector(*cpuB1);
-
-  MatrixPtr outputCheck = std::make_shared<CpuMatrix>(height, width);
-  outputCheck->copyFrom(*gpuA);
-  MatrixCheckEqual(*cpuA, *outputCheck);
-
-  MatrixCheckEqual(*cpuA, *cpuA1);
-}
-
-void testMatrixAddBias(int height, int width, real scale) {
-  MatrixPtr cpuA = std::make_shared<CpuMatrix>(height, width);
-  MatrixPtr cpuB = std::make_shared<CpuMatrix>(1, width);
-  MatrixPtr gpuA = std::make_shared<GpuMatrix>(height, width);
-  MatrixPtr gpuB = std::make_shared<GpuMatrix>(1, width);
-
-  cpuA->randomizeUniform();
-  cpuB->randomizeUniform();
-  gpuA->copyFrom(*cpuA);
-  gpuB->copyFrom(*cpuB);
-
-  cpuA->addBias(*cpuB, scale);
-  gpuA->addBias(*gpuB, scale);
-
-  MatrixPtr outputCheck = std::make_shared<CpuMatrix>(height, width);
-  outputCheck->copyFrom(*gpuA);
-  MatrixCheckErr(*cpuA, *outputCheck);
-}
-
-void testMatrixTernaryRowScale(int height, int width) {
-  MatrixPtr cpuA = std::make_shared<CpuMatrix>(height, width);
-  MatrixPtr cpuB = std::make_shared<CpuMatrix>(height, width);
-  MatrixPtr cpuC = std::make_shared<CpuMatrix>(height, width);
-  MatrixPtr gpuA = std::make_shared<GpuMatrix>(height, width);
-  MatrixPtr gpuB = std::make_shared<GpuMatrix>(height, width);
-  MatrixPtr gpuC = std::make_shared<GpuMatrix>(height, width);
-
-  MatrixPtr cpuA1 = std::make_shared<CpuMatrix>(height, width);
-  MatrixPtr cpuB1 = std::make_shared<CpuMatrix>(height, width);
-  MatrixPtr cpuC1 = std::make_shared<CpuMatrix>(height, width);
-
-  cpuA->randomizeUniform();
-  cpuB->randomizeUniform();
-  cpuC->randomizeUniform();
-  gpuA->copyFrom(*cpuA);
-  gpuB->copyFrom(*cpuB);
-  gpuC->copyFrom(*cpuC);
-  cpuA1->copyFrom(*cpuA);
-  cpuB1->copyFrom(*cpuB);
-  cpuC1->copyFrom(*cpuC);
-
-  int columnOffset = rand() % width;  // NOLINT
-
-  cpuA->rowScale(columnOffset, *cpuB, *cpuC);
-  gpuA->rowScale(columnOffset, *gpuB, *gpuC);
-  cpuA1->rowScale2(columnOffset, *cpuB1, *cpuC1);
-
-  MatrixPtr outputCheck = std::make_shared<CpuMatrix>(height, width);
-  outputCheck->copyFrom(*gpuA);
-  MatrixCheckEqual(*cpuA, *outputCheck);
-
-  MatrixCheckEqual(*cpuA, *cpuA1);
-}
-
-void testMatrixTernaryRowDotMul(int height, int width) {
-  MatrixPtr cpuA = std::make_shared<CpuMatrix>(height, width);
-  MatrixPtr cpuB = std::make_shared<CpuMatrix>(height, width);
-  MatrixPtr cpuC = std::make_shared<CpuMatrix>(height, width);
-
-  MatrixPtr cpuA1 = std::make_shared<CpuMatrix>(height, width);
-  MatrixPtr cpuB1 = std::make_shared<CpuMatrix>(height, width);
-  MatrixPtr cpuC1 = std::make_shared<CpuMatrix>(height, width);
-
-  MatrixPtr gpuA = std::make_shared<GpuMatrix>(height, width);
-  MatrixPtr gpuB = std::make_shared<GpuMatrix>(height, width);
-  MatrixPtr gpuC = std::make_shared<GpuMatrix>(height, width);
-
-  cpuA->randomizeUniform();
-  cpuB->randomizeUniform();
-  cpuC->randomizeUniform();
-  cpuA1->copyFrom(*cpuA);
-  cpuB1->copyFrom(*cpuB);
-  cpuC1->copyFrom(*cpuC);
-  gpuA->copyFrom(*cpuA);
-  gpuB->copyFrom(*cpuB);
-  gpuC->copyFrom(*cpuC);
-
-  int columnOffset = rand() % width;  // NOLINT
-
-  cpuA->rowDotMul(columnOffset, *cpuB, *cpuC);
-  gpuA->rowDotMul(columnOffset, *gpuB, *gpuC);
-  cpuA1->rowDotMul2(columnOffset, *cpuB1, *cpuC1);
-
-  MatrixPtr outputCheck = std::make_shared<CpuMatrix>(height, width);
-  outputCheck->copyFrom(*gpuA);
-  MatrixCheckErr(*cpuA, *cpuA1);
-  MatrixCheckErr(*cpuA, *outputCheck);
-}
-
-void testMatrixAddDotMulMMV(int height, int width) {
-  MatrixPtr cpuA = std::make_shared<CpuMatrix>(height, width);
-  MatrixPtr cpuB = std::make_shared<CpuMatrix>(height, width);
-  MatrixPtr cpuC = std::make_shared<CpuMatrix>(1, width);
-  MatrixPtr gpuA = std::make_shared<GpuMatrix>(height, width);
-  MatrixPtr gpuB = std::make_shared<GpuMatrix>(height, width);
-  MatrixPtr gpuC = std::make_shared<GpuMatrix>(1, width);
-
-  MatrixPtr cpuA1 = std::make_shared<CpuMatrix>(height, width);
-  MatrixPtr cpuB1 = std::make_shared<CpuMatrix>(height, width);
-  MatrixPtr cpuC1 = std::make_shared<CpuMatrix>(1, width);
-
-  cpuA->randomizeUniform();
-  cpuB->randomizeUniform();
-  cpuC->randomizeUniform();
-  gpuA->copyFrom(*cpuA);
-  gpuB->copyFrom(*cpuB);
-  gpuC->copyFrom(*cpuC);
-  cpuA1->copyFrom(*cpuA);
-  cpuB1->copyFrom(*cpuB);
-  cpuC1->copyFrom(*cpuC);
-
-  cpuA->addDotMulMMV(*cpuB, *cpuC);
-  gpuA->addDotMulMMV(*gpuB, *gpuC);
-  cpuA1->addDotMulMMV2(*cpuB1, *cpuC1);
-
-  MatrixPtr outputCheck = std::make_shared<CpuMatrix>(height, width);
-  outputCheck->copyFrom(*gpuA);
-  MatrixCheckErr(*cpuA, *outputCheck);
-  MatrixCheckEqual(*cpuA, *cpuA1);
->>>>>>> 8d8388c5
 }
 
 void testMatrixTranspose(int height, int width) {
@@ -628,15 +326,11 @@
   cpu->inverse(cpuI, false);
   gpu->inverse(gpuI, false);
 
-<<<<<<< HEAD
   TensorCheckErr(*cpuI, *gpuI);
-=======
-  outputCheck->copyFrom(*gpuI);
-  MatrixCheckErr(*cpuI, *outputCheck);
 
   outputCheck->mul(cpu, cpuI);
   cpu->setDiag(1.0);
-  MatrixCheckErr(*cpu, *outputCheck);
+  TensorCheckErr(*cpu, *outputCheck);
 }
 
 TEST(Matrix, unary) {
@@ -644,58 +338,7 @@
     for (auto width : {1, 3, 32, 100, 512, 1000, 3210}) {
       VLOG(3) << " height=" << height << " width=" << width;
 
-      // applyUnary
-      testMatrixAssign(height, width);
-      testMatrixAdd(height, width);
-      testMatrixSqrt(height, width);
-
-      // applyBinary
-      testMatrixBinaryAdd(height, width);
-      testMatrixTanh(height, width);
-      testMatrixTanhDerivative(height, width);
       testMatrixDeepSwap(height, width);
-
-      // applyTernary
-      testMatrixTernarySub(height, width);
-      testMatrixSumOfSquaresBp(height, width);
-
-      // asRowVector
-      testMatrixAddBias(height, width, 1.0);
-      testMatrixAddBias(height, width, 3.5);
-      testMatrixAddDotMulMMV(height, width);
-
-      // asColVector
-      testMatrixTernaryRowScale(height, width);
-      testMatrixBinaryRowScale(height, width);
-
-      // sum
-      testMatrixGetSum(height, width);
-
-      // transpose
-      testMatrixTranspose(height, width);
-    }
-    // inverse
-    testMatrixInverse(height);
-  }
-}
-
-void testMatrixSoftmax(int height, int width) {
-  MatrixPtr cpuInput = std::make_shared<CpuMatrix>(height, width);
-  MatrixPtr cpuOutput = std::make_shared<CpuMatrix>(height, width);
-  MatrixPtr gpuInput = std::make_shared<GpuMatrix>(height, width);
-  MatrixPtr gpuOutput = std::make_shared<GpuMatrix>(height, width);
->>>>>>> 8d8388c5
-
-  outputCheck->mul(cpu, cpuI);
-  cpu->setDiag(1.0);
-  TensorCheckErr(*cpu, *outputCheck);
-}
-
-TEST(Matrix, unary) {
-  for (auto height : {1, 3, 11, 73, 128, 200, 330}) {
-    for (auto width : {1, 3, 32, 100, 512, 1000, 3210}) {
-      VLOG(3) << " height=" << height << " width=" << width;
-
       testMatrixZeroAtOffset(height, width);
       testMatrixGetSum(height, width);
       testMatrixTranspose(height, width);
