--- conflicted
+++ resolved
@@ -88,12 +88,6 @@
         self.op_type = "conv3d_transpose"
 
 
-<<<<<<< HEAD
-# ------------ test_cudnn ------------
-class TestCudnn(TestConv3dTransposeOp):
-    def init_op_type(self):
-        self.op_type = "conv3d_transpose_cudnn"
-=======
 class TestWithPad(TestConv3dTransposeOp):
     def init_test_case(self):
         self.pad = [1, 1, 1]
@@ -112,7 +106,12 @@
         self.input_size = [2, 3, 5, 5, 5]  # NCDHW
         f_c = self.input_size[1]
         self.filter_size = [f_c, 6, 3, 3, 3]
->>>>>>> 0ce38b77
+
+
+# ------------ test_cudnn ------------
+class TestCudnn(TestConv3dTransposeOp):
+    def init_op_type(self):
+        self.op_type = "conv3d_transpose_cudnn"
 
 
 if __name__ == '__main__':
