--- conflicted
+++ resolved
@@ -1,22 +1,13 @@
-<<<<<<< HEAD
+"""
+MNIST dataset.
+"""
 import paddle.v2.dataset.common
 import subprocess
 import numpy
 import platform
-=======
-"""
-MNIST dataset.
-"""
-import numpy
-import paddle.v2.dataset.common
-import subprocess
->>>>>>> 59f7778b
-
 __all__ = ['train', 'test']
 
 URL_PREFIX = 'http://yann.lecun.com/exdb/mnist/'
-<<<<<<< HEAD
-
 TEST_IMAGE_URL = URL_PREFIX + 't10k-images-idx3-ubyte.gz'
 TEST_IMAGE_MD5 = '25e3cc63507ef6e98d5dc541e8672bb6'
 TEST_LABEL_URL = URL_PREFIX + 't10k-labels-idx1-ubyte.gz'
@@ -58,52 +49,11 @@
             images = images / 255.0 * 2.0 - 1.0
 
             for i in xrange(buffer_size):
-                yield images[i, :], labels[i]
-
-        m.terminate()
-        l.terminate()
-
-=======
-TEST_IMAGE_URL = URL_PREFIX + 't10k-images-idx3-ubyte.gz'
-TEST_IMAGE_MD5 = '25e3cc63507ef6e98d5dc541e8672bb6'
-TEST_LABEL_URL = URL_PREFIX + 't10k-labels-idx1-ubyte.gz'
-TEST_LABEL_MD5 = '4e9511fe019b2189026bd0421ba7b688'
-TRAIN_IMAGE_URL = URL_PREFIX + 'train-images-idx3-ubyte.gz'
-TRAIN_IMAGE_MD5 = 'f68b3c2dcbeaaa9fbdd348bbdeb94873'
-TRAIN_LABEL_URL = URL_PREFIX + 'train-labels-idx1-ubyte.gz'
-TRAIN_LABEL_MD5 = 'd53e105ee54ea40749a09fcbcd1e9432'
-
-
-def reader_creator(image_filename, label_filename, buffer_size):
-    def reader():
-        # According to http://stackoverflow.com/a/38061619/724872, we
-        # cannot use standard package gzip here.
-        m = subprocess.Popen(["zcat", image_filename], stdout=subprocess.PIPE)
-        m.stdout.read(16)  # skip some magic bytes
-
-        l = subprocess.Popen(["zcat", label_filename], stdout=subprocess.PIPE)
-        l.stdout.read(8)  # skip some magic bytes
-
-        while True:
-            labels = numpy.fromfile(
-                l.stdout, 'ubyte', count=buffer_size).astype("int")
-
-            if labels.size != buffer_size:
-                break  # numpy.fromfile returns empty slice after EOF.
-
-            images = numpy.fromfile(
-                m.stdout, 'ubyte', count=buffer_size * 28 * 28).reshape(
-                    (buffer_size, 28 * 28)).astype('float32')
-
-            images = images / 255.0 * 2.0 - 1.0
-
-            for i in xrange(buffer_size):
                 yield images[i, :], int(labels[i])
 
         m.terminate()
         l.terminate()
 
->>>>>>> 59f7778b
     return reader
 
 
