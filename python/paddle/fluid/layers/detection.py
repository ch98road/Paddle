#  Copyright (c) 2018 PaddlePaddle Authors. All Rights Reserve.
#
# Licensed under the Apache License, Version 2.0 (the "License");
# you may not use this file except in compliance with the License.
# You may obtain a copy of the License at
#
#    http://www.apache.org/licenses/LICENSE-2.0
#
# Unless required by applicable law or agreed to in writing, software
# distributed under the License is distributed on an "AS IS" BASIS,
# WITHOUT WARRANTIES OR CONDITIONS OF ANY KIND, either express or implied.
# See the License for the specific language governing permissions and
# limitations under the License.
"""
All layers just related to the detection neural network.
"""

from __future__ import print_function

from .layer_function_generator import generate_layer_fn
from .layer_function_generator import autodoc, templatedoc
from ..layer_helper import LayerHelper
from ..framework import Variable
from . import tensor
from . import nn
from . import ops
from ... import compat as cpt
import math
import six
import numpy
from functools import reduce

__all__ = [
    'prior_box',
    'density_prior_box',
    'multi_box_head',
    'bipartite_match',
    'target_assign',
    'detection_output',
    'ssd_loss',
    'detection_map',
    'rpn_target_assign',
    'anchor_generator',
    'roi_perspective_transform',
    'generate_proposal_labels',
    'generate_proposals',
    'generate_mask_labels',
    'iou_similarity',
    'box_coder',
    'polygon_box_transform',
    'yolov3_loss',
<<<<<<< HEAD
    'box_clip',
=======
    'multiclass_nms',
>>>>>>> 2d0ffdc4
]


def rpn_target_assign(bbox_pred,
                      cls_logits,
                      anchor_box,
                      anchor_var,
                      gt_boxes,
                      is_crowd,
                      im_info,
                      rpn_batch_size_per_im=256,
                      rpn_straddle_thresh=0.0,
                      rpn_fg_fraction=0.5,
                      rpn_positive_overlap=0.7,
                      rpn_negative_overlap=0.3,
                      use_random=True):
    """
    **Target Assign Layer for region proposal network (RPN) in Faster-RCNN detection.**

    This layer can be, for given the  Intersection-over-Union (IoU) overlap
    between anchors and ground truth boxes, to assign classification and
    regression targets to each each anchor, these target labels are used for
    train RPN. The classification targets is a binary class label (of being
    an object or not). Following the paper of Faster-RCNN, the positive labels
    are two kinds of anchors: (i) the anchor/anchors with the highest IoU
    overlap with a ground-truth box, or (ii) an anchor that has an IoU overlap
    higher than rpn_positive_overlap(0.7) with any ground-truth box. Note
    that a single ground-truth box may assign positive labels to multiple
    anchors. A non-positive anchor is when its IoU ratio is lower than
    rpn_negative_overlap (0.3) for all ground-truth boxes. Anchors that are
    neither positive nor negative do not contribute to the training objective.
    The regression targets are the encoded ground-truth boxes associated with
    the positive anchors.

    Args:
        bbox_pred(Variable): A 3-D Tensor with shape [N, M, 4] represents the
            predicted locations of M bounding bboxes. N is the batch size,
            and each bounding box has four coordinate values and the layout
            is [xmin, ymin, xmax, ymax].
        cls_logits(Variable): A 3-D Tensor with shape [N, M, 1] represents the
            predicted confidence predictions. N is the batch size, 1 is the
            frontground and background sigmoid, M is number of bounding boxes.
        anchor_box(Variable): A 2-D Tensor with shape [M, 4] holds M boxes,
            each box is represented as [xmin, ymin, xmax, ymax],
            [xmin, ymin] is the left top coordinate of the anchor box,
            if the input is image feature map, they are close to the origin
            of the coordinate system. [xmax, ymax] is the right bottom
            coordinate of the anchor box.
        anchor_var(Variable): A 2-D Tensor with shape [M,4] holds expanded 
            variances of anchors.
        gt_boxes (Variable): The ground-truth boudding boxes (bboxes) are a 2D
            LoDTensor with shape [Ng, 4], Ng is the total number of ground-truth
            bboxes of mini-batch input.
        is_crowd (Variable): A 1-D LoDTensor which indicates groud-truth is crowd.
        im_info (Variable): A 2-D LoDTensor with shape [N, 3]. N is the batch size,
        3 is the height, width and scale.
        rpn_batch_size_per_im(int): Total number of RPN examples per image.
        rpn_straddle_thresh(float): Remove RPN anchors that go outside the image
            by straddle_thresh pixels.
        rpn_fg_fraction(float): Target fraction of RoI minibatch that is labeled
            foreground (i.e. class > 0), 0-th class is background.
        rpn_positive_overlap(float): Minimum overlap required between an anchor
            and ground-truth box for the (anchor, gt box) pair to be a positive
            example.
        rpn_negative_overlap(float): Maximum overlap allowed between an anchor
            and ground-truth box for the (anchor, gt box) pair to be a negative
            examples.

    Returns:
        tuple:
               A tuple(predicted_scores, predicted_location, target_label,
               target_bbox, bbox_inside_weight) is returned. The predicted_scores 
               and predicted_location is the predicted result of the RPN.
               The target_label and target_bbox is the ground truth,
               respectively. The predicted_location is a 2D Tensor with shape
               [F, 4], and the shape of target_bbox is same as the shape of
               the predicted_location, F is the number of the foreground
               anchors. The predicted_scores is a 2D Tensor with shape
               [F + B, 1], and the shape of target_label is same as the shape
               of the predicted_scores, B is the number of the background
               anchors, the F and B is depends on the input of this operator.
               Bbox_inside_weight represents whether the predicted loc is fake_fg
               or not and the shape is [F, 4].

    Examples:
        .. code-block:: python

            bbox_pred = layers.data(name='bbox_pred', shape=[100, 4],
                              append_batch_size=False, dtype='float32')
            cls_logits = layers.data(name='cls_logits', shape=[100, 1],
                              append_batch_size=False, dtype='float32')
            anchor_box = layers.data(name='anchor_box', shape=[20, 4],
                              append_batch_size=False, dtype='float32')
            gt_boxes = layers.data(name='gt_boxes', shape=[10, 4],
                             append_batch_size=False, dtype='float32')
            loc_pred, score_pred, loc_target, score_target, bbox_inside_weight =
                fluid.layers.rpn_target_assign(bbox_pred=bbox_pred,
                                              cls_logits=cls_logits,
                                              anchor_box=anchor_box,
                                              gt_boxes=gt_boxes)

    """

    helper = LayerHelper('rpn_target_assign', **locals())
    # Assign target label to anchors
    loc_index = helper.create_variable_for_type_inference(dtype='int32')
    score_index = helper.create_variable_for_type_inference(dtype='int32')
    target_label = helper.create_variable_for_type_inference(dtype='int32')
    target_bbox = helper.create_variable_for_type_inference(
        dtype=anchor_box.dtype)
    bbox_inside_weight = helper.create_variable_for_type_inference(
        dtype=anchor_box.dtype)
    helper.append_op(
        type="rpn_target_assign",
        inputs={
            'Anchor': anchor_box,
            'GtBoxes': gt_boxes,
            'IsCrowd': is_crowd,
            'ImInfo': im_info
        },
        outputs={
            'LocationIndex': loc_index,
            'ScoreIndex': score_index,
            'TargetLabel': target_label,
            'TargetBBox': target_bbox,
            'BBoxInsideWeight': bbox_inside_weight
        },
        attrs={
            'rpn_batch_size_per_im': rpn_batch_size_per_im,
            'rpn_straddle_thresh': rpn_straddle_thresh,
            'rpn_positive_overlap': rpn_positive_overlap,
            'rpn_negative_overlap': rpn_negative_overlap,
            'rpn_fg_fraction': rpn_fg_fraction,
            'use_random': use_random
        })

    loc_index.stop_gradient = True
    score_index.stop_gradient = True
    target_label.stop_gradient = True
    target_bbox.stop_gradient = True
    bbox_inside_weight.stop_gradient = True

    cls_logits = nn.reshape(x=cls_logits, shape=(-1, 1))
    bbox_pred = nn.reshape(x=bbox_pred, shape=(-1, 4))
    predicted_cls_logits = nn.gather(cls_logits, score_index)
    predicted_bbox_pred = nn.gather(bbox_pred, loc_index)

    return predicted_cls_logits, predicted_bbox_pred, target_label, target_bbox, bbox_inside_weight


def detection_output(loc,
                     scores,
                     prior_box,
                     prior_box_var,
                     background_label=0,
                     nms_threshold=0.3,
                     nms_top_k=400,
                     keep_top_k=200,
                     score_threshold=0.01,
                     nms_eta=1.0):
    """
    **Detection Output Layer for Single Shot Multibox Detector (SSD).**

    This operation is to get the detection results by performing following
    two steps:

    1. Decode input bounding box predictions according to the prior boxes.
    2. Get the final detection results by applying multi-class non maximum
       suppression (NMS).

    Please note, this operation doesn't clip the final output bounding boxes
    to the image window.

    Args:
        loc(Variable): A 3-D Tensor with shape [N, M, 4] represents the
            predicted locations of M bounding bboxes. N is the batch size,
            and each bounding box has four coordinate values and the layout
            is [xmin, ymin, xmax, ymax].
        scores(Variable): A 3-D Tensor with shape [N, M, C] represents the
            predicted confidence predictions. N is the batch size, C is the
            class number, M is number of bounding boxes. For each category
            there are total M scores which corresponding M bounding boxes.
        prior_box(Variable): A 2-D Tensor with shape [M, 4] holds M boxes,
            each box is represented as [xmin, ymin, xmax, ymax],
            [xmin, ymin] is the left top coordinate of the anchor box,
            if the input is image feature map, they are close to the origin
            of the coordinate system. [xmax, ymax] is the right bottom
            coordinate of the anchor box.
        prior_box_var(Variable): A 2-D Tensor with shape [M, 4] holds M group
            of variance.
        background_label(float): The index of background label,
            the background label will be ignored. If set to -1, then all
            categories will be considered.
        nms_threshold(float): The threshold to be used in NMS.
        nms_top_k(int): Maximum number of detections to be kept according
            to the confidences aftern the filtering detections based on
            score_threshold.
        keep_top_k(int): Number of total bboxes to be kept per image after
            NMS step. -1 means keeping all bboxes after NMS step.
        score_threshold(float): Threshold to filter out bounding boxes with
            low confidence score. If not provided, consider all boxes.
        nms_eta(float): The parameter for adaptive NMS.

    Returns:
        Variable:

            The detection outputs is a LoDTensor with shape [No, 6].
            Each row has six values: [label, confidence, xmin, ymin, xmax, ymax].
            `No` is the total number of detections in this mini-batch. For each
            instance, the offsets in first dimension are called LoD, the offset
            number is N + 1, N is the batch size. The i-th image has
            `LoD[i + 1] - LoD[i]` detected results, if it is 0, the i-th image
            has no detected results. If all images have not detected results,
            LoD will be set to {1}, and output tensor only contains one
            value, which is -1.
            (After version 1.3, when no boxes detected, the lod is changed
             from {0} to {1}.)

    Examples:
        .. code-block:: python

            pb = layers.data(name='prior_box', shape=[10, 4],
                         append_batch_size=False, dtype='float32')
            pbv = layers.data(name='prior_box_var', shape=[10, 4],
                          append_batch_size=False, dtype='float32')
            loc = layers.data(name='target_box', shape=[2, 21, 4],
                          append_batch_size=False, dtype='float32')
            scores = layers.data(name='scores', shape=[2, 21, 10],
                          append_batch_size=False, dtype='float32')
            nmsed_outs = fluid.layers.detection_output(scores=scores,
                                       loc=loc,
                                       prior_box=pb,
                                       prior_box_var=pbv)
    """
    helper = LayerHelper("detection_output", **locals())
    decoded_box = box_coder(
        prior_box=prior_box,
        prior_box_var=prior_box_var,
        target_box=loc,
        code_type='decode_center_size')
    scores = nn.softmax(input=scores)
    scores = nn.transpose(scores, perm=[0, 2, 1])
    scores.stop_gradient = True
    nmsed_outs = helper.create_variable_for_type_inference(
        dtype=decoded_box.dtype)
    helper.append_op(
        type="multiclass_nms",
        inputs={'Scores': scores,
                'BBoxes': decoded_box},
        outputs={'Out': nmsed_outs},
        attrs={
            'background_label': 0,
            'nms_threshold': nms_threshold,
            'nms_top_k': nms_top_k,
            'keep_top_k': keep_top_k,
            'score_threshold': score_threshold,
            'nms_eta': 1.0
        })
    nmsed_outs.stop_gradient = True
    return nmsed_outs


@templatedoc()
def iou_similarity(x, y, name=None):
    """
    ${comment}

    Args:
        x(${x_type}): ${x_comment}
        y(${y_type}): ${y_comment}

    Returns:
        out(${out_type}): ${out_comment}
    """
    helper = LayerHelper("iou_similarity", **locals())
    if name is None:
        out = helper.create_variable_for_type_inference(dtype=x.dtype)
    else:
        out = helper.create_variable(
            name=name, dtype=x.dtype, persistable=False)

    helper.append_op(
        type="iou_similarity",
        inputs={"X": x,
                "Y": y},
        attrs={},
        outputs={"Out": out})
    return out


@templatedoc()
def box_coder(prior_box,
              prior_box_var,
              target_box,
              code_type="encode_center_size",
              box_normalized=True,
              name=None):
    """
    ${comment}

    Args:
        prior_box(${prior_box_type}): ${prior_box_comment}
        prior_box_var(${prior_box_var_type}): ${prior_box_var_comment}
        target_box(${target_box_type}): ${target_box_comment}
        code_type(${code_type_type}): ${code_type_comment}
        box_normalized(${box_normalized_type}): ${box_normalized_comment}

    Returns:
        output_box(${output_box_type}): ${output_box_comment}
    """
    helper = LayerHelper("box_coder", **locals())

    if name is None:
        output_box = helper.create_variable_for_type_inference(
            dtype=prior_box.dtype)
    else:
        output_box = helper.create_variable(
            name=name, dtype=prior_box.dtype, persistable=False)

    helper.append_op(
        type="box_coder",
        inputs={
            "PriorBox": prior_box,
            "PriorBoxVar": prior_box_var,
            "TargetBox": target_box
        },
        attrs={"code_type": code_type,
               "box_normalized": box_normalized},
        outputs={"OutputBox": output_box})
    return output_box


@templatedoc()
def polygon_box_transform(input, name=None):
    """
    ${comment}

    Args:
        input(${input_type}): ${input_comment}

    Returns:
        output(${output_type}): ${output_comment}
    """
    helper = LayerHelper("polygon_box_transform", **locals())
    if name is None:
        output = helper.create_variable_for_type_inference(dtype=input.dtype)
    else:
        output = helper.create_variable(
            name=name, dtype=prior_box.input, persistable=False)

    helper.append_op(
        type="polygon_box_transform",
        inputs={"Input": input},
        attrs={},
        outputs={"Output": output})
    return output


@templatedoc(op_type="yolov3_loss")
def yolov3_loss(x,
                gtbox,
                gtlabel,
                anchors,
                class_num,
                ignore_thresh,
                loss_weight_xy=None,
                loss_weight_wh=None,
                loss_weight_conf_target=None,
                loss_weight_conf_notarget=None,
                loss_weight_class=None,
                name=None):
    """
    ${comment}

    Args:
        x (Variable): ${x_comment}
        gtbox (Variable): groud truth boxes, should be in shape of [N, B, 4],
                          in the third dimenstion, x, y, w, h should be stored 
                          and x, y, w, h should be relative value of input image.
                          N is the batch number and B is the max box number in 
                          an image.
        gtlabel (Variable): class id of ground truth boxes, shoud be ins shape
                            of [N, B].
        anchors (list|tuple): ${anchors_comment}
        class_num (int): ${class_num_comment}
        ignore_thresh (float): ${ignore_thresh_comment}
        loss_weight_xy (float|None): ${loss_weight_xy_comment}
        loss_weight_wh (float|None): ${loss_weight_wh_comment}
        loss_weight_conf_target (float|None): ${loss_weight_conf_target_comment}
        loss_weight_conf_notarget (float|None): ${loss_weight_conf_notarget_comment}
        loss_weight_class (float|None): ${loss_weight_class_comment}
        name (string): the name of yolov3 loss

    Returns:
        Variable: A 1-D tensor with shape [1], the value of yolov3 loss

    Raises:
        TypeError: Input x of yolov3_loss must be Variable
        TypeError: Input gtbox of yolov3_loss must be Variable"
        TypeError: Input gtlabel of yolov3_loss must be Variable"
        TypeError: Attr anchors of yolov3_loss must be list or tuple
        TypeError: Attr class_num of yolov3_loss must be an integer
        TypeError: Attr ignore_thresh of yolov3_loss must be a float number

    Examples:
    .. code-block:: python

        x = fluid.layers.data(name='x', shape=[255, 13, 13], dtype='float32')
        gtbox = fluid.layers.data(name='gtbox', shape=[6, 5], dtype='float32')
        gtlabel = fluid.layers.data(name='gtlabel', shape=[6, 1], dtype='int32')
        anchors = [10, 13, 16, 30, 33, 23]
        loss = fluid.layers.yolov3_loss(x=x, gtbox=gtbox, class_num=80
                                        anchors=anchors, ignore_thresh=0.5)
    """
    helper = LayerHelper('yolov3_loss', **locals())

    if not isinstance(x, Variable):
        raise TypeError("Input x of yolov3_loss must be Variable")
    if not isinstance(gtbox, Variable):
        raise TypeError("Input gtbox of yolov3_loss must be Variable")
    if not isinstance(gtlabel, Variable):
        raise TypeError("Input gtlabel of yolov3_loss must be Variable")
    if not isinstance(anchors, list) and not isinstance(anchors, tuple):
        raise TypeError("Attr anchors of yolov3_loss must be list or tuple")
    if not isinstance(class_num, int):
        raise TypeError("Attr class_num of yolov3_loss must be an integer")
    if not isinstance(ignore_thresh, float):
        raise TypeError(
            "Attr ignore_thresh of yolov3_loss must be a float number")

    if name is None:
        loss = helper.create_variable_for_type_inference(dtype=x.dtype)
    else:
        loss = helper.create_variable(
            name=name, dtype=x.dtype, persistable=False)

    attrs = {
        "anchors": anchors,
        "class_num": class_num,
        "ignore_thresh": ignore_thresh,
    }

    if loss_weight_xy is not None and isinstance(loss_weight_xy, float):
        self.attrs['loss_weight_xy'] = loss_weight_xy
    if loss_weight_wh is not None and isinstance(loss_weight_wh, float):
        self.attrs['loss_weight_wh'] = loss_weight_wh
    if loss_weight_conf_target is not None and isinstance(
            loss_weight_conf_target, float):
        self.attrs['loss_weight_conf_target'] = loss_weight_conf_target
    if loss_weight_conf_notarget is not None and isinstance(
            loss_weight_conf_notarget, float):
        self.attrs['loss_weight_conf_notarget'] = loss_weight_conf_notarget
    if loss_weight_class is not None and isinstance(loss_weight_class, float):
        self.attrs['loss_weight_class'] = loss_weight_class

    helper.append_op(
        type='yolov3_loss',
        inputs={"X": x,
                "GTBox": gtbox,
                "GTLabel": gtlabel},
        outputs={'Loss': loss},
        attrs=attrs)
    return loss


@templatedoc()
def detection_map(detect_res,
                  label,
                  class_num,
                  background_label=0,
                  overlap_threshold=0.3,
                  evaluate_difficult=True,
                  has_state=None,
                  input_states=None,
                  out_states=None,
                  ap_version='integral'):
    """
    ${comment}

    Args:
        detect_res: ${detect_res_comment}
        label:  ${label_comment}
        class_num: ${class_num_comment}
        background_label: ${background_label_comment}
        overlap_threshold: ${overlap_threshold_comment}
        evaluate_difficult: ${evaluate_difficult_comment}
        has_state: ${has_state_comment}
        input_states: If not None, It contains 3 elements:
            1. pos_count ${pos_count_comment}.
            2. true_pos ${true_pos_comment}.
            3. false_pos ${false_pos_comment}.
        out_states: If not None, it contains 3 elements.
            1. accum_pos_count ${accum_pos_count_comment}.
            2. accum_true_pos ${accum_true_pos_comment}.
            3. accum_false_pos ${accum_false_pos_comment}.
        ap_version: ${ap_type_comment}

    Returns:
        ${map_comment}


    Examples:
          .. code-block:: python

            detect_res = fluid.layers.data(
                name='detect_res',
                shape=[10, 6],
                append_batch_size=False,
                dtype='float32')
            label = fluid.layers.data(
                name='label',
                shape=[10, 6],
                append_batch_size=False,
                dtype='float32')

            map_out = fluid.layers.detection_map(detect_res, label, 21)
    """
    helper = LayerHelper("detection_map", **locals())

    def __create_var(type):
        return helper.create_variable_for_type_inference(dtype=type)

    map_out = __create_var('float32')
    accum_pos_count_out = out_states[0] if out_states else __create_var('int32')
    accum_true_pos_out = out_states[1] if out_states else __create_var(
        'float32')
    accum_false_pos_out = out_states[2] if out_states else __create_var(
        'float32')

    pos_count = input_states[0] if input_states else None
    true_pos = input_states[1] if input_states else None
    false_pos = input_states[2] if input_states else None

    helper.append_op(
        type="detection_map",
        inputs={
            'Label': label,
            'DetectRes': detect_res,
            'HasState': has_state,
            'PosCount': pos_count,
            'TruePos': true_pos,
            'FalsePos': false_pos
        },
        outputs={
            'MAP': map_out,
            'AccumPosCount': accum_pos_count_out,
            'AccumTruePos': accum_true_pos_out,
            'AccumFalsePos': accum_false_pos_out
        },
        attrs={
            'overlap_threshold': overlap_threshold,
            'evaluate_difficult': evaluate_difficult,
            'ap_type': ap_version,
            'class_num': class_num,
        })
    return map_out


def bipartite_match(dist_matrix,
                    match_type=None,
                    dist_threshold=None,
                    name=None):
    """
    This operator implements a greedy bipartite matching algorithm, which is
    used to obtain the matching with the maximum distance based on the input
    distance matrix. For input 2D matrix, the bipartite matching algorithm can
    find the matched column for each row (matched means the largest distance),
    also can find the matched row for each column. And this operator only
    calculate matched indices from column to row. For each instance,
    the number of matched indices is the column number of the input distance
    matrix.

    There are two outputs, matched indices and distance.
    A simple description, this algorithm matched the best (maximum distance)
    row entity to the column entity and the matched indices are not duplicated
    in each row of ColToRowMatchIndices. If the column entity is not matched
    any row entity, set -1 in ColToRowMatchIndices.

    NOTE: the input DistMat can be LoDTensor (with LoD) or Tensor.
    If LoDTensor with LoD, the height of ColToRowMatchIndices is batch size.
    If Tensor, the height of ColToRowMatchIndices is 1.

    NOTE: This API is a very low level API. It is used by :code:`ssd_loss`
    layer. Please consider to use :code:`ssd_loss` instead.

    Args:
        dist_matrix(Variable): This input is a 2-D LoDTensor with shape
            [K, M]. It is pair-wise distance matrix between the entities
            represented by each row and each column. For example, assumed one
            entity is A with shape [K], another entity is B with shape [M]. The
            dist_matrix[i][j] is the distance between A[i] and B[j]. The bigger
            the distance is, the better matching the pairs are.

            NOTE: This tensor can contain LoD information to represent a batch
            of inputs. One instance of this batch can contain different numbers
            of entities.
        match_type(string|None): The type of matching method, should be
           'bipartite' or 'per_prediction'. [default 'bipartite'].
        dist_threshold(float|None): If `match_type` is 'per_prediction',
            this threshold is to determine the extra matching bboxes based
            on the maximum distance, 0.5 by default.
    Returns:
        tuple: a tuple with two elements is returned. The first is
        matched_indices, the second is matched_distance.

        The matched_indices is a 2-D Tensor with shape [N, M] in int type.
        N is the batch size. If match_indices[i][j] is -1, it
        means B[j] does not match any entity in i-th instance.
        Otherwise, it means B[j] is matched to row
        match_indices[i][j] in i-th instance. The row number of
        i-th instance is saved in match_indices[i][j].

        The matched_distance is a 2-D Tensor with shape [N, M] in float type
        . N is batch size. If match_indices[i][j] is -1,
        match_distance[i][j] is also -1.0. Otherwise, assumed
        match_distance[i][j] = d, and the row offsets of each instance
        are called LoD. Then match_distance[i][j] =
        dist_matrix[d+LoD[i]][j].

    Examples:

        >>> x = fluid.layers.data(name='x', shape=[4], dtype='float32')
        >>> y = fluid.layers.data(name='y', shape=[4], dtype='float32')
        >>> iou = fluid.layers.iou_similarity(x=x, y=y)
        >>> matched_indices, matched_dist = fluid.layers.bipartite_match(iou)
    """
    helper = LayerHelper('bipartite_match', **locals())
    match_indices = helper.create_variable_for_type_inference(dtype='int32')
    match_distance = helper.create_variable_for_type_inference(
        dtype=dist_matrix.dtype)
    helper.append_op(
        type='bipartite_match',
        inputs={'DistMat': dist_matrix},
        attrs={
            'match_type': match_type,
            'dist_threshold': dist_threshold,
        },
        outputs={
            'ColToRowMatchIndices': match_indices,
            'ColToRowMatchDist': match_distance
        })
    return match_indices, match_distance


def target_assign(input,
                  matched_indices,
                  negative_indices=None,
                  mismatch_value=None,
                  name=None):
    """
    This operator can be, for given the target bounding boxes or labels,
    to assign classification and regression targets to each prediction as well as
    weights to prediction. The weights is used to specify which prediction would
    not contribute to training loss.

    For each instance, the output `out` and`out_weight` are assigned based on
    `match_indices` and `negative_indices`.
    Assumed that the row offset for each instance in `input` is called lod,
    this operator assigns classification/regression targets by performing the
    following steps:

    1. Assigning all outpts based on `match_indices`:

    .. code-block:: text

        If id = match_indices[i][j] > 0,

            out[i][j][0 : K] = X[lod[i] + id][j % P][0 : K]
            out_weight[i][j] = 1.

        Otherwise,

            out[j][j][0 : K] = {mismatch_value, mismatch_value, ...}
            out_weight[i][j] = 0.

    2. Assigning out_weight based on `neg_indices` if `neg_indices` is provided:

    Assumed that the row offset for each instance in `neg_indices` is called neg_lod,
    for i-th instance and each `id` of neg_indices in this instance:

    .. code-block:: text

        out[i][id][0 : K] = {mismatch_value, mismatch_value, ...}
        out_weight[i][id] = 1.0

    Args:
       inputs (Variable): This input is a 3D LoDTensor with shape [M, P, K].
       matched_indices (Variable): Tensor<int>), The input matched indices
           is 2D Tenosr<int32> with shape [N, P], If MatchIndices[i][j] is -1,
           the j-th entity of column is not matched to any entity of row in
           i-th instance.
       negative_indices (Variable): The input negative example indices are
           an optional input with shape [Neg, 1] and int32 type, where Neg is
           the total number of negative example indices.
       mismatch_value (float32): Fill this value to the mismatched location.

    Returns:
        tuple:
               A tuple(out, out_weight) is returned. out is a 3D Tensor with
               shape [N, P, K], N and P is the same as they are in
               `neg_indices`, K is the same as it in input of X. If
               `match_indices[i][j]`. out_weight is the weight for output with
               the shape of [N, P, 1].

    Examples:

        .. code-block:: python

            matched_indices, matched_dist = fluid.layers.bipartite_match(iou)
            gt = layers.data(
                        name='gt', shape=[1, 1], dtype='int32', lod_level=1)
            trg, trg_weight = layers.target_assign(
                            gt, matched_indices, mismatch_value=0)
    """
    helper = LayerHelper('target_assign', **locals())
    out = helper.create_variable_for_type_inference(dtype=input.dtype)
    out_weight = helper.create_variable_for_type_inference(dtype='float32')
    helper.append_op(
        type='target_assign',
        inputs={
            'X': input,
            'MatchIndices': matched_indices,
            'NegIndices': negative_indices
        },
        outputs={'Out': out,
                 'OutWeight': out_weight},
        attrs={'mismatch_value': mismatch_value})
    return out, out_weight


def ssd_loss(location,
             confidence,
             gt_box,
             gt_label,
             prior_box,
             prior_box_var=None,
             background_label=0,
             overlap_threshold=0.5,
             neg_pos_ratio=3.0,
             neg_overlap=0.5,
             loc_loss_weight=1.0,
             conf_loss_weight=1.0,
             match_type='per_prediction',
             mining_type='max_negative',
             normalize=True,
             sample_size=None):
    """
    **Multi-box loss layer for object detection algorithm of SSD**

    This layer is to compute dection loss for SSD given the location offset
    predictions, confidence predictions, prior boxes and ground-truth boudding
    boxes and labels, and the type of hard example mining. The returned loss
    is a weighted sum of the localization loss (or regression loss) and
    confidence loss (or classification loss) by performing the following steps:

    1. Find matched bounding box by bipartite matching algorithm.

      1.1 Compute IOU similarity between ground-truth boxes and prior boxes.

      1.2 Compute matched boundding box by bipartite matching algorithm.

    2. Compute confidence for mining hard examples

      2.1. Get the target label based on matched indices.

      2.2. Compute confidence loss.

    3. Apply hard example mining to get the negative example indices and update
       the matched indices.

    4. Assign classification and regression targets

      4.1. Encoded bbox according to the prior boxes.

      4.2. Assign regression targets.

      4.3. Assign classification targets.

    5. Compute the overall objective loss.

      5.1 Compute confidence loss.

      5.1 Compute localization loss.

      5.3 Compute the overall weighted loss.

    Args:
        location (Variable): The location predictions are a 3D Tensor with
            shape [N, Np, 4], N is the batch size, Np is total number of
            predictions for each instance. 4 is the number of coordinate values,
            the layout is [xmin, ymin, xmax, ymax].
        confidence (Variable): The confidence predictions are a 3D Tensor
            with shape [N, Np, C], N and Np are the same as they are in
            `location`, C is the class number.
        gt_box (Variable): The ground-truth boudding boxes (bboxes) are a 2D
            LoDTensor with shape [Ng, 4], Ng is the total number of ground-truth
            bboxes of mini-batch input.
        gt_label (Variable): The ground-truth labels are a 2D LoDTensor
            with shape [Ng, 1].
        prior_box (Variable): The prior boxes are a 2D Tensor with shape [Np, 4].
        prior_box_var (Variable): The variance of prior boxes are a 2D Tensor
            with shape [Np, 4].
        background_label (int): The index of background label, 0 by default.
        overlap_threshold (float): If match_type is 'per_prediction', use
            `overlap_threshold` to determine the extra matching bboxes when
             finding matched boxes. 0.5 by default.
        neg_pos_ratio (float): The ratio of the negative boxes to the positive
            boxes, used only when mining_type is 'max_negative', 3.0 by defalut.
        neg_overlap (float): The negative overlap upper bound for the unmatched
            predictions. Use only when mining_type is 'max_negative',
            0.5 by default.
        loc_loss_weight (float): Weight for localization loss, 1.0 by default.
        conf_loss_weight (float): Weight for confidence loss, 1.0 by default.
        match_type (str): The type of matching method during training, should
            be 'bipartite' or 'per_prediction', 'per_prediction' by defalut.
        mining_type (str): The hard example mining type, should be 'hard_example'
            or 'max_negative', now only support `max_negative`.
        normalize (bool): Whether to normalize the SSD loss by the total number
            of output locations, True by default.
        sample_size (int): The max sample size of negative box, used only when
            mining_type is 'hard_example'.

    Returns:
        The weighted sum of the localization loss and confidence loss, with \
        shape [N * Np, 1], N and Np are the same as they are in `location`.

    Raises:
        ValueError: If mining_type is 'hard_example', now only support mining \
        type of `max_negative`.

    Examples:
        >>> pb = fluid.layers.data(
        >>>                   name='prior_box',
        >>>                   shape=[10, 4],
        >>>                   append_batch_size=False,
        >>>                   dtype='float32')
        >>> pbv = fluid.layers.data(
        >>>                   name='prior_box_var',
        >>>                   shape=[10, 4],
        >>>                   append_batch_size=False,
        >>>                   dtype='float32')
        >>> loc = fluid.layers.data(name='target_box', shape=[10, 4], dtype='float32')
        >>> scores = fluid.layers.data(name='scores', shape=[10, 21], dtype='float32')
        >>> gt_box = fluid.layers.data(
        >>>         name='gt_box', shape=[4], lod_level=1, dtype='float32')
        >>> gt_label = fluid.layers.data(
        >>>         name='gt_label', shape=[1], lod_level=1, dtype='float32')
        >>> loss = fluid.layers.ssd_loss(loc, scores, gt_box, gt_label, pb, pbv)
    """

    helper = LayerHelper('ssd_loss', **locals())
    if mining_type != 'max_negative':
        raise ValueError("Only support mining_type == max_negative now.")

    num, num_prior, num_class = confidence.shape
    conf_shape = nn.shape(confidence)

    def __reshape_to_2d(var):
        return nn.flatten(x=var, axis=2)

    # 1. Find matched boundding box by prior box.
    #   1.1 Compute IOU similarity between ground-truth boxes and prior boxes.
    iou = iou_similarity(x=gt_box, y=prior_box)
    #   1.2 Compute matched boundding box by bipartite matching algorithm.
    matched_indices, matched_dist = bipartite_match(iou, match_type,
                                                    overlap_threshold)

    # 2. Compute confidence for mining hard examples
    # 2.1. Get the target label based on matched indices
    gt_label = nn.reshape(
        x=gt_label, shape=(len(gt_label.shape) - 1) * (0, ) + (-1, 1))
    gt_label.stop_gradient = True
    target_label, _ = target_assign(
        gt_label, matched_indices, mismatch_value=background_label)
    # 2.2. Compute confidence loss.
    # Reshape confidence to 2D tensor.
    confidence = __reshape_to_2d(confidence)
    target_label = tensor.cast(x=target_label, dtype='int64')
    target_label = __reshape_to_2d(target_label)
    target_label.stop_gradient = True
    conf_loss = nn.softmax_with_cross_entropy(confidence, target_label)
    # 3. Mining hard examples
    actual_shape = nn.slice(conf_shape, axes=[0], starts=[0], ends=[2])
    actual_shape.stop_gradient = True
    conf_loss = nn.reshape(
        x=conf_loss, shape=(num, num_prior), actual_shape=actual_shape)
    conf_loss.stop_gradient = True
    neg_indices = helper.create_variable_for_type_inference(dtype='int32')
    dtype = matched_indices.dtype
    updated_matched_indices = helper.create_variable_for_type_inference(
        dtype=dtype)
    helper.append_op(
        type='mine_hard_examples',
        inputs={
            'ClsLoss': conf_loss,
            'LocLoss': None,
            'MatchIndices': matched_indices,
            'MatchDist': matched_dist,
        },
        outputs={
            'NegIndices': neg_indices,
            'UpdatedMatchIndices': updated_matched_indices
        },
        attrs={
            'neg_pos_ratio': neg_pos_ratio,
            'neg_dist_threshold': neg_overlap,
            'mining_type': mining_type,
            'sample_size': sample_size,
        })

    # 4. Assign classification and regression targets
    # 4.1. Encoded bbox according to the prior boxes.
    encoded_bbox = box_coder(
        prior_box=prior_box,
        prior_box_var=prior_box_var,
        target_box=gt_box,
        code_type='encode_center_size')
    # 4.2. Assign regression targets
    target_bbox, target_loc_weight = target_assign(
        encoded_bbox, updated_matched_indices, mismatch_value=background_label)
    # 4.3. Assign classification targets
    target_label, target_conf_weight = target_assign(
        gt_label,
        updated_matched_indices,
        negative_indices=neg_indices,
        mismatch_value=background_label)

    # 5. Compute loss.
    # 5.1 Compute confidence loss.
    target_label = __reshape_to_2d(target_label)
    target_label = tensor.cast(x=target_label, dtype='int64')

    conf_loss = nn.softmax_with_cross_entropy(confidence, target_label)
    target_conf_weight = __reshape_to_2d(target_conf_weight)
    conf_loss = conf_loss * target_conf_weight

    # the target_label and target_conf_weight do not have gradient.
    target_label.stop_gradient = True
    target_conf_weight.stop_gradient = True

    # 5.2 Compute regression loss.
    location = __reshape_to_2d(location)
    target_bbox = __reshape_to_2d(target_bbox)

    loc_loss = nn.smooth_l1(location, target_bbox)
    target_loc_weight = __reshape_to_2d(target_loc_weight)
    loc_loss = loc_loss * target_loc_weight

    # the target_bbox and target_loc_weight do not have gradient.
    target_bbox.stop_gradient = True
    target_loc_weight.stop_gradient = True

    # 5.3 Compute overall weighted loss.
    loss = conf_loss_weight * conf_loss + loc_loss_weight * loc_loss
    # reshape to [N, Np], N is the batch size and Np is the prior box number.
    loss = nn.reshape(x=loss, shape=(num, num_prior), actual_shape=actual_shape)
    loss = nn.reduce_sum(loss, dim=1, keep_dim=True)
    if normalize:
        normalizer = nn.reduce_sum(target_loc_weight)
        loss = loss / normalizer

    return loss


def prior_box(input,
              image,
              min_sizes,
              max_sizes=None,
              aspect_ratios=[1.],
              variance=[0.1, 0.1, 0.2, 0.2],
              flip=False,
              clip=False,
              steps=[0.0, 0.0],
              offset=0.5,
              name=None,
              min_max_aspect_ratios_order=False):
    """
    **Prior Box Operator**

    Generate prior boxes for SSD(Single Shot MultiBox Detector) algorithm.
    Each position of the input produce N prior boxes, N is determined by
    the count of min_sizes, max_sizes and aspect_ratios, The size of the
    box is in range(min_size, max_size) interval, which is generated in
    sequence according to the aspect_ratios.

    Args:
       input(Variable): The Input Variables, the format is NCHW.
       image(Variable): The input image data of PriorBoxOp,
            the layout is NCHW.
       min_sizes(list|tuple|float value): min sizes of generated prior boxes.
       max_sizes(list|tuple|None): max sizes of generated prior boxes.
            Default: None.
       aspect_ratios(list|tuple|float value): the aspect ratios of generated
            prior boxes. Default: [1.].
       variance(list|tuple): the variances to be encoded in prior boxes.
            Default:[0.1, 0.1, 0.2, 0.2].
       flip(bool): Whether to flip aspect ratios. Default:False.
       clip(bool): Whether to clip out-of-boundary boxes. Default: False.
       step(list|turple): Prior boxes step across width and height, If
            step[0] == 0.0/step[1] == 0.0, the prior boxes step across
            height/weight of the input will be automatically calculated.
            Default: [0., 0.]
       offset(float): Prior boxes center offset. Default: 0.5
       name(str): Name of the prior box op. Default: None.
       min_max_aspect_ratios_order(bool): If set True, the output prior box is
            in order of [min, max, aspect_ratios], which is consistent with
            Caffe. Please note, this order affects the weights order of
            convolution layer followed by and does not affect the final
            detection results. Default: False.

    Returns:
        tuple: A tuple with two Variable (boxes, variances)

        boxes: the output prior boxes of PriorBox.
        The layout is [H, W, num_priors, 4].
        H is the height of input, W is the width of input,
        num_priors is the total
        box count of each position of input.

        variances: the expanded variances of PriorBox.
        The layout is [H, W, num_priors, 4].
        H is the height of input, W is the width of input
        num_priors is the total
        box count of each position of input


    Examples:
        .. code-block:: python

            box, var = fluid.layers.prior_box(
                input=conv1,
                image=images,
                min_sizes=[100.],
                flip=True,
                clip=True)
    """
    helper = LayerHelper("prior_box", **locals())
    dtype = helper.input_dtype()

    def _is_list_or_tuple_(data):
        return (isinstance(data, list) or isinstance(data, tuple))

    if not _is_list_or_tuple_(min_sizes):
        min_sizes = [min_sizes]
    if not _is_list_or_tuple_(aspect_ratios):
        aspect_ratios = [aspect_ratios]
    if not (_is_list_or_tuple_(steps) and len(steps) == 2):
        raise ValueError('steps should be a list or tuple ',
                         'with length 2, (step_width, step_height).')

    min_sizes = list(map(float, min_sizes))
    aspect_ratios = list(map(float, aspect_ratios))
    steps = list(map(float, steps))

    attrs = {
        'min_sizes': min_sizes,
        'aspect_ratios': aspect_ratios,
        'variances': variance,
        'flip': flip,
        'clip': clip,
        'step_w': steps[0],
        'step_h': steps[1],
        'offset': offset,
        'min_max_aspect_ratios_order': min_max_aspect_ratios_order
    }
    if max_sizes is not None and len(max_sizes) > 0 and max_sizes[0] > 0:
        if not _is_list_or_tuple_(max_sizes):
            max_sizes = [max_sizes]
        attrs['max_sizes'] = max_sizes

    box = helper.create_variable_for_type_inference(dtype)
    var = helper.create_variable_for_type_inference(dtype)
    helper.append_op(
        type="prior_box",
        inputs={"Input": input,
                "Image": image},
        outputs={"Boxes": box,
                 "Variances": var},
        attrs=attrs, )
    box.stop_gradient = True
    var.stop_gradient = True
    return box, var


def density_prior_box(input,
                      image,
                      densities=None,
                      fixed_sizes=None,
                      fixed_ratios=None,
                      variance=[0.1, 0.1, 0.2, 0.2],
                      clip=False,
                      steps=[0.0, 0.0],
                      offset=0.5,
                      flatten_to_2d=False,
                      name=None):
    """
    **Density Prior Box Operator**

    Generate density prior boxes for SSD(Single Shot MultiBox Detector) 
    algorithm. Each position of the input produce N prior boxes, N is 
    determined by the count of densities, fixed_sizes and fixed_ratios. 
    Boxes center at grid points around each input position is generated by 
    this operator, and the grid points is determined by densities and 
    the count of density prior box is determined by fixed_sizes and fixed_ratios. 
    Obviously, the number of fixed_sizes is equal to the number of densities.
    For densities_i in densities:
    N_density_prior_box =sum(N_fixed_ratios * densities_i^2),

    Args:
       input(Variable): The Input Variables, the format is NCHW.
       image(Variable): The input image data of PriorBoxOp,
            the layout is NCHW.
       densities(list|tuple|None): the densities of generated density prior 
            boxes, this attribute should be a list or tuple of integers. 
            Default: None.
       fixed_sizes(list|tuple|None): the fixed sizes of generated density
            prior boxes, this attribute should a list or tuple of same 
            length with :attr:`densities`. Default: None.
       fixed_ratios(list|tuple|None): the fixed ratios of generated density
            prior boxes, if this attribute is not set and :attr:`densities`
            and :attr:`fix_sizes` is set, :attr:`aspect_ratios` will be used
            to generate density prior boxes.
       variance(list|tuple): the variances to be encoded in density prior boxes.
            Default:[0.1, 0.1, 0.2, 0.2].
       clip(bool): Whether to clip out-of-boundary boxes. Default: False.
       step(list|turple): Prior boxes step across width and height, If
            step[0] == 0.0/step[1] == 0.0, the density prior boxes step across
            height/weight of the input will be automatically calculated.
            Default: [0., 0.]
       offset(float): Prior boxes center offset. Default: 0.5
       flatten_to_2d(bool): Whether to flatten output prior boxes and variance
           to 2D shape, the second dim is 4. Default: False.
       name(str): Name of the density prior box op. Default: None.

    Returns:
        tuple: A tuple with two Variable (boxes, variances)

        boxes: the output density prior boxes of PriorBox.
            The layout is [H, W, num_priors, 4] when flatten_to_2d is False.
            The layout is [H * W * num_priors, 4] when flatten_to_2d is True.
            H is the height of input, W is the width of input,
            num_priors is the total box count of each position of input.

        variances: the expanded variances of PriorBox.
            The layout is [H, W, num_priors, 4] when flatten_to_2d is False.
            The layout is [H * W * num_priors, 4] when flatten_to_2d is True.
            H is the height of input, W is the width of input
            num_priors is the total box count of each position of input.


    Examples:
        .. code-block:: python

            box, var = fluid.layers.density_prior_box(
                input=conv1,
                image=images,
                densities=[4, 2, 1],
                fixed_sizes=[32.0, 64.0, 128.0],
                fixed_ratios=[1.],
                clip=True,
                flatten_to_2d=True)
    """
    helper = LayerHelper("density_prior_box", **locals())
    dtype = helper.input_dtype()

    def _is_list_or_tuple_(data):
        return (isinstance(data, list) or isinstance(data, tuple))

    if not _is_list_or_tuple_(densities):
        raise TypeError('densities should be a list or a tuple or None.')
    if not _is_list_or_tuple_(fixed_sizes):
        raise TypeError('fixed_sizes should be a list or a tuple or None.')
    if not _is_list_or_tuple_(fixed_ratios):
        raise TypeError('fixed_ratios should be a list or a tuple or None.')
    if len(densities) != len(fixed_sizes):
        raise ValueError('densities and fixed_sizes length should be euqal.')
    if not (_is_list_or_tuple_(steps) and len(steps) == 2):
        raise ValueError('steps should be a list or tuple ',
                         'with length 2, (step_width, step_height).')

    densities = list(map(int, densities))
    fixed_sizes = list(map(float, fixed_sizes))
    fixed_ratios = list(map(float, fixed_ratios))
    steps = list(map(float, steps))

    attrs = {
        'variances': variance,
        'clip': clip,
        'step_w': steps[0],
        'step_h': steps[1],
        'offset': offset,
        'densities': densities,
        'fixed_sizes': fixed_sizes,
        'fixed_ratios': fixed_ratios,
        'flatten_to_2d': flatten_to_2d,
    }
    box = helper.create_variable_for_type_inference(dtype)
    var = helper.create_variable_for_type_inference(dtype)
    helper.append_op(
        type="density_prior_box",
        inputs={"Input": input,
                "Image": image},
        outputs={"Boxes": box,
                 "Variances": var},
        attrs=attrs, )
    box.stop_gradient = True
    var.stop_gradient = True
    return box, var


def multi_box_head(inputs,
                   image,
                   base_size,
                   num_classes,
                   aspect_ratios,
                   min_ratio=None,
                   max_ratio=None,
                   min_sizes=None,
                   max_sizes=None,
                   steps=None,
                   step_w=None,
                   step_h=None,
                   offset=0.5,
                   variance=[0.1, 0.1, 0.2, 0.2],
                   flip=True,
                   clip=False,
                   kernel_size=1,
                   pad=0,
                   stride=1,
                   name=None,
                   min_max_aspect_ratios_order=False):
    """
    Generate prior boxes for SSD(Single Shot MultiBox Detector)
    algorithm. The details of this algorithm, please refer the
    section 2.2 of SSD paper `SSD: Single Shot MultiBox Detector
    <https://arxiv.org/abs/1512.02325>`_ .

    Args:
       inputs(list|tuple): The list of input Variables, the format
            of all Variables is NCHW.
       image(Variable): The input image data of PriorBoxOp,
            the layout is NCHW.
       base_size(int): the base_size is used to get min_size
            and max_size according to min_ratio and max_ratio.
       num_classes(int): The number of classes.
       aspect_ratios(list|tuple): the aspect ratios of generated prior
            boxes. The length of input and aspect_ratios must be equal.
       min_ratio(int): the min ratio of generated prior boxes.
       max_ratio(int): the max ratio of generated prior boxes.
       min_sizes(list|tuple|None): If `len(inputs) <=2`,
            min_sizes must be set up, and the length of min_sizes
            should equal to the length of inputs. Default: None.
       max_sizes(list|tuple|None): If `len(inputs) <=2`,
            max_sizes must be set up, and the length of min_sizes
            should equal to the length of inputs. Default: None.
       steps(list|tuple): If step_w and step_h are the same,
            step_w and step_h can be replaced by steps.
       step_w(list|tuple): Prior boxes step
            across width. If step_w[i] == 0.0, the prior boxes step
            across width of the inputs[i] will be automatically
            calculated. Default: None.
       step_h(list|tuple): Prior boxes step across height, If
            step_h[i] == 0.0, the prior boxes step across height of
            the inputs[i] will be automatically calculated. Default: None.
       offset(float): Prior boxes center offset. Default: 0.5
       variance(list|tuple): the variances to be encoded in prior boxes.
            Default:[0.1, 0.1, 0.2, 0.2].
       flip(bool): Whether to flip aspect ratios. Default:False.
       clip(bool): Whether to clip out-of-boundary boxes. Default: False.
       kernel_size(int): The kernel size of conv2d. Default: 1.
       pad(int|list|tuple): The padding of conv2d. Default:0.
       stride(int|list|tuple): The stride of conv2d. Default:1,
       name(str): Name of the prior box layer. Default: None.
       min_max_aspect_ratios_order(bool): If set True, the output prior box is
            in order of [min, max, aspect_ratios], which is consistent with
            Caffe. Please note, this order affects the weights order of
            convolution layer followed by and does not affect the fininal
            detection results. Default: False.

    Returns:
        tuple: A tuple with four Variables. (mbox_loc, mbox_conf, boxes, variances)

        mbox_loc: The predicted boxes' location of the inputs. The layout
        is [N, H*W*Priors, 4]. where Priors is the number of predicted
        boxes each position of each input.

        mbox_conf: The predicted boxes' confidence of the inputs. The layout
        is [N, H*W*Priors, C]. where Priors is the number of predicted boxes
        each position of each input and C is the number of Classes.

        boxes: the output prior boxes of PriorBox. The layout is [num_priors, 4].
        num_priors is the total box count of each position of inputs.

        variances: the expanded variances of PriorBox. The layout is
        [num_priors, 4]. num_priors is the total box count of each position of inputs


    Examples:
        .. code-block:: python

          mbox_locs, mbox_confs, box, var = fluid.layers.multi_box_head(
            inputs=[conv1, conv2, conv3, conv4, conv5, conv5],
            image=images,
            num_classes=21,
            min_ratio=20,
            max_ratio=90,
            aspect_ratios=[[2.], [2., 3.], [2., 3.], [2., 3.], [2.], [2.]],
            base_size=300,
            offset=0.5,
            flip=True,
            clip=True)
    """

    def _reshape_with_axis_(input, axis=1):
        out = nn.flatten(x=input, axis=axis)
        return out

    def _is_list_or_tuple_(data):
        return (isinstance(data, list) or isinstance(data, tuple))

    def _is_list_or_tuple_and_equal(data, length, err_info):
        if not (_is_list_or_tuple_(data) and len(data) == length):
            raise ValueError(err_info)

    if not _is_list_or_tuple_(inputs):
        raise ValueError('inputs should be a list or tuple.')

    num_layer = len(inputs)

    if num_layer <= 2:
        assert min_sizes is not None and max_sizes is not None
        assert len(min_sizes) == num_layer and len(max_sizes) == num_layer
    elif min_sizes is None and max_sizes is None:
        min_sizes = []
        max_sizes = []
        step = int(math.floor(((max_ratio - min_ratio)) / (num_layer - 2)))
        for ratio in six.moves.range(min_ratio, max_ratio + 1, step):
            min_sizes.append(base_size * ratio / 100.)
            max_sizes.append(base_size * (ratio + step) / 100.)
        min_sizes = [base_size * .10] + min_sizes
        max_sizes = [base_size * .20] + max_sizes

    if aspect_ratios:
        _is_list_or_tuple_and_equal(
            aspect_ratios, num_layer,
            'aspect_ratios should be list or tuple, and the length of inputs '
            'and aspect_ratios should be the same.')
    if step_h:
        _is_list_or_tuple_and_equal(
            step_h, num_layer,
            'step_h should be list or tuple, and the length of inputs and '
            'step_h should be the same.')
    if step_w:
        _is_list_or_tuple_and_equal(
            step_w, num_layer,
            'step_w should be list or tuple, and the length of inputs and '
            'step_w should be the same.')
    if steps:
        _is_list_or_tuple_and_equal(
            steps, num_layer,
            'steps should be list or tuple, and the length of inputs and '
            'step_w should be the same.')
        step_w = steps
        step_h = steps

    mbox_locs = []
    mbox_confs = []
    box_results = []
    var_results = []
    for i, input in enumerate(inputs):
        min_size = min_sizes[i]
        max_size = max_sizes[i]

        if not _is_list_or_tuple_(min_size):
            min_size = [min_size]
        if not _is_list_or_tuple_(max_size):
            max_size = [max_size]

        aspect_ratio = []
        if aspect_ratios is not None:
            aspect_ratio = aspect_ratios[i]
            if not _is_list_or_tuple_(aspect_ratio):
                aspect_ratio = [aspect_ratio]
        step = [step_w[i] if step_w else 0.0, step_h[i] if step_w else 0.0]

        box, var = prior_box(input, image, min_size, max_size, aspect_ratio,
                             variance, flip, clip, step, offset, None,
                             min_max_aspect_ratios_order)

        box_results.append(box)
        var_results.append(var)

        num_boxes = box.shape[2]

        # get loc
        num_loc_output = num_boxes * 4
        mbox_loc = nn.conv2d(
            input=input,
            num_filters=num_loc_output,
            filter_size=kernel_size,
            padding=pad,
            stride=stride)

        mbox_loc = nn.transpose(mbox_loc, perm=[0, 2, 3, 1])
        compile_shape = [
            mbox_loc.shape[0], cpt.floor_division(
                mbox_loc.shape[1] * mbox_loc.shape[2] * mbox_loc.shape[3], 4), 4
        ]
        run_shape = tensor.assign(numpy.array([0, -1, 4]).astype("int32"))
        mbox_loc_flatten = nn.reshape(
            mbox_loc, shape=compile_shape, actual_shape=run_shape)
        mbox_locs.append(mbox_loc_flatten)

        # get conf
        num_conf_output = num_boxes * num_classes
        conf_loc = nn.conv2d(
            input=input,
            num_filters=num_conf_output,
            filter_size=kernel_size,
            padding=pad,
            stride=stride)
        conf_loc = nn.transpose(conf_loc, perm=[0, 2, 3, 1])
        new_shape = [0, -1, num_classes]
        compile_shape = [
            conf_loc.shape[0],
            cpt.floor_division(conf_loc.shape[1] * conf_loc.shape[2] *
                               conf_loc.shape[3], num_classes), num_classes
        ]
        run_shape = tensor.assign(
            numpy.array([0, -1, num_classes]).astype("int32"))
        conf_loc_flatten = nn.reshape(
            conf_loc, shape=compile_shape, actual_shape=run_shape)
        mbox_confs.append(conf_loc_flatten)

    if len(box_results) == 1:
        box = box_results[0]
        var = var_results[0]
        mbox_locs_concat = mbox_locs[0]
        mbox_confs_concat = mbox_confs[0]
    else:
        reshaped_boxes = []
        reshaped_vars = []
        for i in range(len(box_results)):
            reshaped_boxes.append(_reshape_with_axis_(box_results[i], axis=3))
            reshaped_vars.append(_reshape_with_axis_(var_results[i], axis=3))

        box = tensor.concat(reshaped_boxes)
        var = tensor.concat(reshaped_vars)
        mbox_locs_concat = tensor.concat(mbox_locs, axis=1)
        mbox_confs_concat = tensor.concat(mbox_confs, axis=1)

    box.stop_gradient = True
    var.stop_gradient = True
    return mbox_locs_concat, mbox_confs_concat, box, var


def anchor_generator(input,
                     anchor_sizes=None,
                     aspect_ratios=None,
                     variance=[0.1, 0.1, 0.2, 0.2],
                     stride=None,
                     offset=0.5,
                     name=None):
    """
    **Anchor generator operator**

    Generate anchors for Faster RCNN algorithm.
    Each position of the input produce N anchors, N =
    size(anchor_sizes) * size(aspect_ratios). The order of generated anchors
    is firstly aspect_ratios loop then anchor_sizes loop.

    Args:
       input(Variable): The input feature map, the format is NCHW.
       anchor_sizes(list|tuple|float): The anchor sizes of generated anchors,
                                       given in absolute pixels e.g. [64., 128., 256., 512.].
                                       For instance, the anchor size of 64 means the area of this anchor equals to 64**2.
       aspect_ratios(list|tuple|float): The height / width ratios of generated
                                        anchors, e.g. [0.5, 1.0, 2.0].
       variance(list|tuple): The variances to be used in box regression deltas.
                             Default:[0.1, 0.1, 0.2, 0.2].
       stride(list|turple): The anchors stride across width and height,e.g. [16.0, 16.0]
       offset(float): Prior boxes center offset. Default: 0.5
       name(str): Name of the prior box op. Default: None.

    Returns:
        Anchors(Variable),Variances(Variable):  
        
              two variables:
        
              - Anchors(Variable): The output anchors with a layout of [H, W, num_anchors, 4]. \
                H is the height of input, W is the width of input, \
                num_anchors is the box count of each position.  \
                Each anchor is in (xmin, ymin, xmax, ymax) format an unnormalized. 
              - Variances(Variable): The expanded variances of anchors \
                with a layout of [H, W, num_priors, 4]. \
                H is the height of input, W is the width of input \
                num_anchors is the box count of each position. \
                Each variance is in (xcenter, ycenter, w, h) format.


    Examples:

        .. code-block:: python

            anchor, var = anchor_generator(
                input=conv1,
                anchor_sizes=[64, 128, 256, 512],
                aspect_ratios=[0.5, 1.0, 2.0],
                variance=[0.1, 0.1, 0.2, 0.2],
                stride=[16.0, 16.0],
                offset=0.5)
    """
    helper = LayerHelper("anchor_generator", **locals())
    dtype = helper.input_dtype()

    def _is_list_or_tuple_(data):
        return (isinstance(data, list) or isinstance(data, tuple))

    if not _is_list_or_tuple_(anchor_sizes):
        anchor_sizes = [anchor_sizes]
    if not _is_list_or_tuple_(aspect_ratios):
        aspect_ratios = [aspect_ratios]
    if not (_is_list_or_tuple_(stride) and len(stride) == 2):
        raise ValueError('stride should be a list or tuple ',
                         'with length 2, (stride_width, stride_height).')

    anchor_sizes = list(map(float, anchor_sizes))
    aspect_ratios = list(map(float, aspect_ratios))
    stride = list(map(float, stride))

    attrs = {
        'anchor_sizes': anchor_sizes,
        'aspect_ratios': aspect_ratios,
        'variances': variance,
        'stride': stride,
        'offset': offset
    }

    anchor = helper.create_variable_for_type_inference(dtype)
    var = helper.create_variable_for_type_inference(dtype)
    helper.append_op(
        type="anchor_generator",
        inputs={"Input": input},
        outputs={"Anchors": anchor,
                 "Variances": var},
        attrs=attrs, )
    anchor.stop_gradient = True
    var.stop_gradient = True
    return anchor, var


def roi_perspective_transform(input,
                              rois,
                              transformed_height,
                              transformed_width,
                              spatial_scale=1.0):
    """
    ROI perspective transform op.

    Args:
        input (Variable): The input of ROIPerspectiveTransformOp. The format of 
                          input tensor is NCHW. Where N is batch size, C is the
                          number of input channels, H is the height of the feature,
                          and W is the width of the feature.
        rois (Variable):  ROIs (Regions of Interest) to be transformed. It should be
                          a 2-D LoDTensor of shape (num_rois, 8). Given as 
                          [[x1, y1, x2, y2, x3, y3, x4, y4], ...], (x1, y1) is the 
                          top left coordinates, and (x2, y2) is the top right 
                          coordinates, and (x3, y3) is the bottom right coordinates, 
                          and (x4, y4) is the bottom left coordinates.
        transformed_height (integer): The height of transformed output.
        transformed_height (integer): The width of transformed output.
        spatial_scale (float): Spatial scale factor to scale ROI coords. Default: 1.0

    Returns:
        Variable: The output of ROIPerspectiveTransformOp which is a 4-D tensor with shape 
                  (num_rois, channels, transformed_h, transformed_w).

    Examples:
        .. code-block:: python

            out = fluid.layers.roi_perspective_transform(input, rois, 7, 7, 1.0)
    """
    helper = LayerHelper('roi_perspective_transform', **locals())
    dtype = helper.input_dtype()
    out = helper.create_variable_for_type_inference(dtype)
    helper.append_op(
        type="roi_perspective_transform",
        inputs={"X": input,
                "ROIs": rois},
        outputs={"Out": out},
        attrs={
            "transformed_height": transformed_height,
            "transformed_width": transformed_width,
            "spatial_scale": spatial_scale
        })
    return out


def generate_proposal_labels(rpn_rois,
                             gt_classes,
                             is_crowd,
                             gt_boxes,
                             im_info,
                             batch_size_per_im=256,
                             fg_fraction=0.25,
                             fg_thresh=0.25,
                             bg_thresh_hi=0.5,
                             bg_thresh_lo=0.0,
                             bbox_reg_weights=[0.1, 0.1, 0.2, 0.2],
                             class_nums=None,
                             use_random=True):
    """
    ** Generate Proposal Labels of Faster-RCNN **
    This operator can be, for given the GenerateProposalOp output bounding boxes and groundtruth,
    to sample foreground boxes and background boxes, and compute loss target.

    RpnRois is the output boxes of RPN and was processed by generate_proposal_op, these boxes
    were combined with groundtruth boxes and sampled according to batch_size_per_im and fg_fraction,
    If an instance with a groundtruth overlap greater than fg_thresh, then it was considered as a foreground sample.
    If an instance with a groundtruth overlap greater than bg_thresh_lo and lower than bg_thresh_hi,
    then it was considered as a background sample.
    After all foreground and background boxes are chosen (so called Rois),
    then we apply random sampling to make sure
    the number of foreground boxes is no more than batch_size_per_im * fg_fraction.

    For each box in Rois, we assign the classification (class label) and regression targets (box label) to it.
    Finally BboxInsideWeights and BboxOutsideWeights are used to specify whether it would contribute to training loss.

    Args:
        rpn_rois(Variable): A 2-D LoDTensor with shape [N, 4]. N is the number of the GenerateProposalOp's output, each element is a bounding box with [xmin, ymin, xmax, ymax] format.
        gt_classes(Variable): A 2-D LoDTensor with shape [M, 1]. M is the number of groundtruth, each element is a class label of groundtruth.
        is_crowd(Variable): A 2-D LoDTensor with shape [M, 1]. M is the number of groundtruth, each element is a flag indicates whether a groundtruth is crowd.
        gt_boxes(Variable): A 2-D LoDTensor with shape [M, 4]. M is the number of groundtruth, each element is a bounding box with [xmin, ymin, xmax, ymax] format.
        im_info(Variable): A 2-D LoDTensor with shape [B, 3]. B is the number of input images, each element consists of im_height, im_width, im_scale.

        batch_size_per_im(int): Batch size of rois per images.
        fg_fraction(float): Foreground fraction in total batch_size_per_im.
        fg_thresh(float): Overlap threshold which is used to chose foreground sample.
        bg_thresh_hi(float): Overlap threshold upper bound which is used to chose background sample.
        bg_thresh_lo(float): Overlap threshold lower bound which is used to chose background sample.
        bbox_reg_weights(list|tuple): Box regression weights.
        class_nums(int): Class number.
        use_random(bool): Use random sampling to choose foreground and background boxes.
    """

    helper = LayerHelper('generate_proposal_labels', **locals())

    rois = helper.create_variable_for_type_inference(dtype=rpn_rois.dtype)
    labels_int32 = helper.create_variable_for_type_inference(
        dtype=gt_classes.dtype)
    bbox_targets = helper.create_variable_for_type_inference(
        dtype=rpn_rois.dtype)
    bbox_inside_weights = helper.create_variable_for_type_inference(
        dtype=rpn_rois.dtype)
    bbox_outside_weights = helper.create_variable_for_type_inference(
        dtype=rpn_rois.dtype)

    helper.append_op(
        type="generate_proposal_labels",
        inputs={
            'RpnRois': rpn_rois,
            'GtClasses': gt_classes,
            'IsCrowd': is_crowd,
            'GtBoxes': gt_boxes,
            'ImInfo': im_info
        },
        outputs={
            'Rois': rois,
            'LabelsInt32': labels_int32,
            'BboxTargets': bbox_targets,
            'BboxInsideWeights': bbox_inside_weights,
            'BboxOutsideWeights': bbox_outside_weights
        },
        attrs={
            'batch_size_per_im': batch_size_per_im,
            'fg_fraction': fg_fraction,
            'fg_thresh': fg_thresh,
            'bg_thresh_hi': bg_thresh_hi,
            'bg_thresh_lo': bg_thresh_lo,
            'bbox_reg_weights': bbox_reg_weights,
            'class_nums': class_nums,
            'use_random': use_random
        })

    rois.stop_gradient = True
    labels_int32.stop_gradient = True
    bbox_targets.stop_gradient = True
    bbox_inside_weights.stop_gradient = True
    bbox_outside_weights.stop_gradient = True

    return rois, labels_int32, bbox_targets, bbox_inside_weights, bbox_outside_weights


def generate_mask_labels(im_info, gt_classes, is_crowd, gt_segms, rois,
                         labels_int32, num_classes, resolution):
    """
    ** Generate Mask Labels for Mask-RCNN **

    This operator can be, for given the RoIs and corresponding labels,
    to sample foreground RoIs. This mask branch also has
    a :math: `K \\times M^{2}` dimensional output targets for each foreground
    RoI, which encodes K binary masks of resolution M x M, one for each of the
    K classes. This mask targets are used to compute loss of mask branch.

    Please note, the data format of groud-truth segmentation, assumed the
    segmentations are as follows. The first instance has two gt objects.
    The second instance has one gt object, this object has two gt segmentations.

        .. code-block:: python

            #[
            #  [[[229.14, 370.9, 229.14, 370.9, ...]],
            #   [[343.7, 139.85, 349.01, 138.46, ...]]], # 0-th instance
            #  [[[500.0, 390.62, ...],[115.48, 187.86, ...]]] # 1-th instance
            #]

            batch_masks = []
            for semgs in batch_semgs:
                gt_masks = []
                for semg in semgs:
                    gt_segm = []
                    for polys in semg:
                        gt_segm.append(np.array(polys).reshape(-1, 2))
                    gt_masks.append(gt_segm)
                batch_masks.append(gt_masks)
            
            
            place = fluid.CPUPlace()
            feeder = fluid.DataFeeder(place=place, feed_list=feeds)
            feeder.feed(batch_masks)

    Args:
        im_info(Variable): A 2-D Tensor with shape [N, 3]. N is the batch size,
            each element is [height, width, scale] of image. Image scale is
            target_size) / original_size.
        gt_classes(Variable): A 2-D LoDTensor with shape [M, 1]. M is the total
            number of ground-truth, each element is a class label.
        is_crowd(Variable): A 2-D LoDTensor with shape as gt_classes,
            each element is a flag indicating whether a groundtruth is crowd.
        gt_segms(Variable): This input is a 2D LoDTensor with shape [S, 2],
            it's LoD level is 3. Usually users do not needs to understand LoD,
            The users should return correct data format in reader.



            The LoD[0] represents the gt objects number of
            each instance. LoD[1] represents the segmentation counts of each
            objects. LoD[2] represents the polygons number of each segmentation.
            S the total number of polygons coordinate points. Each element is
            (x, y) coordinate points.
        rois(Variable): A 2-D LoDTensor with shape [R, 4]. R is the total
            number of RoIs, each element is a bounding box with
            (xmin, ymin, xmax, ymax) format in the range of original image.
        labels_int32(Variable): A 2-D LoDTensor in shape of [R, 1] with type
            of int32. R is the same as it in `rois`. Each element repersents
            a class label of a RoI.
        num_classes(int): Class number.
        resolution(int): Resolution of mask predictions.

    Returns:
        mask_rois (Variable):  A 2D LoDTensor with shape [P, 4]. P is the total
            number of sampled RoIs. Each element is a bounding box with
            [xmin, ymin, xmax, ymax] format in range of orignal image size.
        mask_rois_has_mask_int32 (Variable): A 2D LoDTensor with shape [P, 1],
            each element repersents the output mask RoI index with regard to
            to input RoIs.
        mask_int32 (Variable): A 2D LoDTensor with shape [P, K * M * M],
            K is the classes number and M is the resolution of mask predictions.
            Each element repersents the binary mask targets.

    Examples:
        .. code-block:: python

          im_info = fluid.layers.data(name="im_info", shape=[3],
              dtype="float32")
          gt_classes = fluid.layers.data(name="gt_classes", shape=[1],
              dtype="float32", lod_level=1)
          is_crowd = fluid.layers.data(name="is_crowd", shape=[1],
              dtype="float32", lod_level=1)
          gt_masks = fluid.layers.data(name="gt_masks", shape=[2],
              dtype="float32", lod_level=3)
          # rois, labels_int32 can be the output of
          # fluid.layers.generate_proposal_labels.
          mask_rois, mask_index, mask_int32 = fluid.layers.generate_mask_labels(
              im_info=im_info,
              gt_classes=gt_classes,
              is_crowd=is_crowd,
              gt_segms=gt_masks,
              rois=rois,
              labels_int32=labels_int32,
              num_classes=81,
              resolution=14)
    """

    helper = LayerHelper('generate_mask_labels', **locals())

    mask_rois = helper.create_variable_for_type_inference(dtype=rois.dtype)
    roi_has_mask_int32 = helper.create_variable_for_type_inference(
        dtype=gt_classes.dtype)
    mask_int32 = helper.create_variable_for_type_inference(
        dtype=gt_classes.dtype)

    helper.append_op(
        type="generate_mask_labels",
        inputs={
            'ImInfo': im_info,
            'GtClasses': gt_classes,
            'IsCrowd': is_crowd,
            'GtSegms': gt_segms,
            'Rois': rois,
            'LabelsInt32': labels_int32
        },
        outputs={
            'MaskRois': mask_rois,
            'RoiHasMaskInt32': roi_has_mask_int32,
            'MaskInt32': mask_int32
        },
        attrs={'num_classes': num_classes,
               'resolution': resolution})

    mask_rois.stop_gradient = True
    roi_has_mask_int32.stop_gradient = True
    mask_int32.stop_gradient = True

    return mask_rois, roi_has_mask_int32, mask_int32


def generate_proposals(scores,
                       bbox_deltas,
                       im_info,
                       anchors,
                       variances,
                       pre_nms_top_n=6000,
                       post_nms_top_n=1000,
                       nms_thresh=0.5,
                       min_size=0.1,
                       eta=1.0,
                       name=None):
    """
    **Generate proposal Faster-RCNN**

    This operation proposes RoIs according to each box with their
    probability to be a foreground object and 
    the box can be calculated by anchors. Bbox_deltais and scores
    to be an object are the output of RPN. Final proposals
    could be used to train detection net.

    For generating proposals, this operation performs following steps:

    1. Transposes and resizes scores and bbox_deltas in size of
       (H*W*A, 1) and (H*W*A, 4)
    2. Calculate box locations as proposals candidates. 
    3. Clip boxes to image
    4. Remove predicted boxes with small area. 
    5. Apply NMS to get final proposals as output.

    Args:
        scores(Variable): A 4-D Tensor with shape [N, A, H, W] represents
            the probability for each box to be an object.
            N is batch size, A is number of anchors, H and W are height and
            width of the feature map.
        bbox_deltas(Variable): A 4-D Tensor with shape [N, 4*A, H, W]
            represents the differece between predicted box locatoin and
            anchor location.
        im_info(Variable): A 2-D Tensor with shape [N, 3] represents origin
            image information for N batch. Info contains height, width and scale
            between origin image size and the size of feature map.
        anchors(Variable):   A 4-D Tensor represents the anchors with a layout
            of [H, W, A, 4]. H and W are height and width of the feature map,
            num_anchors is the box count of each position. Each anchor is
            in (xmin, ymin, xmax, ymax) format an unnormalized.
        variances(Variable): The expanded variances of anchors with a layout of
            [H, W, num_priors, 4]. Each variance is in
            (xcenter, ycenter, w, h) format.
        pre_nms_top_n(float): Number of total bboxes to be kept per
            image before NMS. 6000 by default.
        post_nms_top_n(float): Number of total bboxes to be kept per
            image after NMS. 1000 by default.
        nms_thresh(float): Threshold in NMS, 0.5 by default.
        min_size(float): Remove predicted boxes with either height or
            width < min_size. 0.1 by default.
        eta(float): Apply in adaptive NMS, if adaptive threshold > 0.5,
            adaptive_threshold = adaptive_threshold * eta in each iteration.
    """
    helper = LayerHelper('generate_proposals', **locals())

    rpn_rois = helper.create_variable_for_type_inference(
        dtype=bbox_deltas.dtype)
    rpn_roi_probs = helper.create_variable_for_type_inference(
        dtype=scores.dtype)
    helper.append_op(
        type="generate_proposals",
        inputs={
            'Scores': scores,
            'BboxDeltas': bbox_deltas,
            'ImInfo': im_info,
            'Anchors': anchors,
            'Variances': variances
        },
        attrs={
            'pre_nms_topN': pre_nms_top_n,
            'post_nms_topN': post_nms_top_n,
            'nms_thresh': nms_thresh,
            'min_size': min_size,
            'eta': eta
        },
        outputs={'RpnRois': rpn_rois,
                 'RpnRoiProbs': rpn_roi_probs})
    rpn_rois.stop_gradient = True
    rpn_roi_probs.stop_gradient = True

    return rpn_rois, rpn_roi_probs


<<<<<<< HEAD
def box_clip(input, im_info, name=None):
    """
    Clip the box into the size given by im_info
    For each input box, The formula is given as follows:
        
    .. code-block:: text

        xmin = max(min(xmin, im_w - 1), 0)
        ymin = max(min(ymin, im_h - 1), 0) 
        xmax = max(min(xmax, im_w - 1), 0)
        ymax = max(min(ymax, im_h - 1), 0)
    
    where im_w and im_h are computed from im_info:
 
    .. code-block:: text

        im_h = round(height / scale)
        im_w = round(weight / scale)

    Args:
        input(variable): The input box, the last dimension is 4.
        im_info(variable): The information of image with shape [N, 3] with 
                            layout (height, width, scale). height and width
                            is the input size and scale is the ratio of input
                            size and original size.
        name (str): The name of this layer. It is optional.
    
    Returns:
        Variable: The cliped tensor variable.
=======
def multiclass_nms(bboxes,
                   scores,
                   score_threshold,
                   nms_top_k,
                   keep_top_k,
                   nms_threshold=0.3,
                   normalized=True,
                   nms_eta=1.,
                   background_label=0,
                   name=None):
    """
    **Multiclass NMS**
    
    This operator is to do multi-class non maximum suppression (NMS) on
    boxes and scores.

    In the NMS step, this operator greedily selects a subset of detection bounding
    boxes that have high scores larger than score_threshold, if providing this
    threshold, then selects the largest nms_top_k confidences scores if nms_top_k
    is larger than -1. Then this operator pruns away boxes that have high IOU
    (intersection over union) overlap with already selected boxes by adaptive
    threshold NMS based on parameters of nms_threshold and nms_eta.

    Aftern NMS step, at most keep_top_k number of total bboxes are to be kept
    per image if keep_top_k is larger than -1.

    Args:
        bboxes (Variable): Two types of bboxes are supported:
                           1. (Tensor) A 3-D Tensor with shape
                           [N, M, 4 or 8 16 24 32] represents the
                           predicted locations of M bounding bboxes,
                           N is the batch size. Each bounding box has four
                           coordinate values and the layout is 
                           [xmin, ymin, xmax, ymax], when box size equals to 4.
                           2. (LoDTensor) A 3-D Tensor with shape [M, C, 4]
                           M is the number of bounding boxes, C is the 
                           class number   
        scores (Variable): Two types of scores are supported:
                           1. (Tensor) A 3-D Tensor with shape [N, C, M]
                           represents the predicted confidence predictions.
                           N is the batch size, C is the class number, M is 
                           number of bounding boxes. For each category there 
                           are total M scores which corresponding M bounding
                           boxes. Please note, M is equal to the 2nd dimension
                           of BBoxes.
                           2. (LoDTensor) A 2-D LoDTensor with shape [M, C].
                           M is the number of bbox, C is the class number.
                           In this case, input BBoxes should be the second
                           case with shape [M, C, 4].
        background_label (int): The index of background label, the background 
                                label will be ignored. If set to -1, then all
                                categories will be considered. Default: 0
        score_threshold (float): Threshold to filter out bounding boxes with
                                 low confidence score. If not provided, 
                                 consider all boxes.
        nms_top_k (int): Maximum number of detections to be kept according to
                         the confidences aftern the filtering detections based
                         on score_threshold.
        nms_threshold (float): The threshold to be used in NMS. Default: 0.3
        nms_eta (float): The threshold to be used in NMS. Default: 1.0
        keep_top_k (int): Number of total bboxes to be kept per image after NMS
                          step. -1 means keeping all bboxes after NMS step.
        normalized (bool): Whether detections are normalized. Default: True
        name(str): Name of the multiclass nms op. Default: None.

    Returns:
        Out: A 2-D LoDTensor with shape [No, 6] represents the detections.
             Each row has 6 values: [label, confidence, xmin, ymin, xmax, ymax]
             or A 2-D LoDTensor with shape [No, 10] represents the detections.
             Each row has 10 values: 
             [label, confidence, x1, y1, x2, y2, x3, y3, x4, y4]. No is the 
             total number of detections. If there is no detected boxes for all
             images, lod will be set to {1} and Out only contains one value
             which is -1.
             (After version 1.3, when no boxes detected, the lod is changed 
             from {0} to {1}) 
>>>>>>> 2d0ffdc4

    Examples:
        .. code-block:: python

<<<<<<< HEAD
            boxes = fluid.layers.data(
                name='data', shape=[8, 4], dtype='float32', lod_level=1)
            im_info = fluid.layers.data(name='im_info', shape=[3])
            out = fluid.layers.box_clip(
                input=boxes, im_info=im_info, inplace=True)
    """

    helper = LayerHelper("box_clip", **locals())
    output = helper.create_variable_for_type_inference(dtype=input.dtype)
    inputs = {"Input": input, "ImInfo": im_info}
    helper.append_op(type="box_clip", inputs=inputs, outputs={"Output": output})
=======
            boxes = fluid.layers.data(name='bboxes', shape=[81, 4],
                                      dtype='float32', lod_level=1)
            scores = fluid.layers.data(name='scores', shape=[81],
                                      dtype='float32', lod_level=1)
            out = fluid.layers.multiclass_nms(bboxes=boxes,
                                              scores=scores,
                                              background_label=0,
                                              score_threshold=0.5,
                                              nms_top_k=400,
                                              nms_threshold=0.3,
                                              keep_top_k=200,
                                              normalized=False)
    """
    helper = LayerHelper('multiclass_nms', **locals())

    output = helper.create_variable_for_type_inference(dtype=bboxes.dtype)
    helper.append_op(
        type="multiclass_nms",
        inputs={'BBoxes': bboxes,
                'Scores': scores},
        attrs={
            'background_label': background_label,
            'score_threshold': score_threshold,
            'nms_top_k': nms_top_k,
            'nms_threshold': nms_threshold,
            'nms_eta': nms_eta,
            'keep_top_k': keep_top_k,
            'nms_eta': nms_eta,
            'normalized': normalized
        },
        outputs={'Out': output})
    output.stop_gradient = True
>>>>>>> 2d0ffdc4

    return output<|MERGE_RESOLUTION|>--- conflicted
+++ resolved
@@ -49,11 +49,8 @@
     'box_coder',
     'polygon_box_transform',
     'yolov3_loss',
-<<<<<<< HEAD
     'box_clip',
-=======
     'multiclass_nms',
->>>>>>> 2d0ffdc4
 ]
 
 
@@ -1969,7 +1966,6 @@
     return rpn_rois, rpn_roi_probs
 
 
-<<<<<<< HEAD
 def box_clip(input, im_info, name=None):
     """
     Clip the box into the size given by im_info
@@ -1999,7 +1995,24 @@
     
     Returns:
         Variable: The cliped tensor variable.
-=======
+        
+    Examples:
+        .. code-block:: python
+        
+            boxes = fluid.layers.data(
+                name='data', shape=[8, 4], dtype='float32', lod_level=1)
+            im_info = fluid.layers.data(name='im_info', shape=[3])
+            out = fluid.layers.box_clip(
+                input=boxes, im_info=im_info, inplace=True)
+    """
+
+    helper = LayerHelper("box_clip", **locals())
+    output = helper.create_variable_for_type_inference(dtype=input.dtype)
+    inputs = {"Input": input, "ImInfo": im_info}
+    helper.append_op(type="box_clip", inputs=inputs, outputs={"Output": output})
+    
+    return output
+
 def multiclass_nms(bboxes,
                    scores,
                    score_threshold,
@@ -2076,24 +2089,12 @@
              which is -1.
              (After version 1.3, when no boxes detected, the lod is changed 
              from {0} to {1}) 
->>>>>>> 2d0ffdc4
+
 
     Examples:
         .. code-block:: python
 
-<<<<<<< HEAD
-            boxes = fluid.layers.data(
-                name='data', shape=[8, 4], dtype='float32', lod_level=1)
-            im_info = fluid.layers.data(name='im_info', shape=[3])
-            out = fluid.layers.box_clip(
-                input=boxes, im_info=im_info, inplace=True)
-    """
-
-    helper = LayerHelper("box_clip", **locals())
-    output = helper.create_variable_for_type_inference(dtype=input.dtype)
-    inputs = {"Input": input, "ImInfo": im_info}
-    helper.append_op(type="box_clip", inputs=inputs, outputs={"Output": output})
-=======
+
             boxes = fluid.layers.data(name='bboxes', shape=[81, 4],
                                       dtype='float32', lod_level=1)
             scores = fluid.layers.data(name='scores', shape=[81],
@@ -2126,6 +2127,5 @@
         },
         outputs={'Out': output})
     output.stop_gradient = True
->>>>>>> 2d0ffdc4
 
     return output