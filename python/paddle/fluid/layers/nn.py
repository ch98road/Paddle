#   Copyright (c) 2018 PaddlePaddle Authors. All Rights Reserved.
#
# Licensed under the Apache License, Version 2.0 (the "License");
# you may not use this file except in compliance with the License.
# You may obtain a copy of the License at
#
#     http://www.apache.org/licenses/LICENSE-2.0
#
# Unless required by applicable law or agreed to in writing, software
# distributed under the License is distributed on an "AS IS" BASIS,
# WITHOUT WARRANTIES OR CONDITIONS OF ANY KIND, either express or implied.
# See the License for the specific language governing permissions and
# limitations under the License.
"""
All layers just related to the neural network. 
"""

from ..layer_helper import LayerHelper
from ..initializer import Normal, Constant
from ..framework import Variable
from ..param_attr import ParamAttr
from layer_function_generator import autodoc, templatedoc
from tensor import concat
import utils
import random

__all__ = [
    'fc',
    'embedding',
    'dynamic_lstm',
    'dynamic_lstmp',
    'dynamic_gru',
    'gru_unit',
    'linear_chain_crf',
    'crf_decoding',
    'cos_sim',
    'cross_entropy',
    'square_error_cost',
    'chunk_eval',
    'sequence_conv',
    'conv2d',
    'sequence_pool',
    'sequence_softmax',
    'softmax',
    'pool2d',
    'batch_norm',
    'beam_search_decode',
    'conv2d_transpose',
    'sequence_expand',
    'lstm_unit',
    'reduce_sum',
    'reduce_mean',
    'reduce_max',
    'reduce_min',
    'reduce_prod',
    'sequence_first_step',
    'sequence_last_step',
    'dropout',
    'split',
    'ctc_greedy_decoder',
    'edit_distance',
    'l2_normalize',
    'matmul',
    'topk',
    'warpctc',
    'sequence_reshape',
    'transpose',
    'im2sequence',
    'nce',
    'beam_search',
    'row_conv',
    'multiplex',
    'layer_norm',
    'softmax_with_cross_entropy',
    'smooth_l1',
    'one_hot',
    'autoincreased_step_counter',
    'reshape',
    'lod_reset',
    'lrn',
    'pad',
    'label_smooth',
    'roi_pool',
    'dice_loss',
    'image_resize',
    'image_resize_short',
    'resize_bilinear',
    'gather',
    'random_crop',
]


def fc(input,
       size,
       num_flatten_dims=1,
       param_attr=None,
       bias_attr=None,
       use_mkldnn=False,
       act=None,
       is_test=False,
       name=None):
    """
    **Fully Connected Layer**

    The fully connected layer can take multiple tensors as its inputs. It
    creates a variable called weights for each input tensor, which represents
    a fully connected weight matrix from each input unit to each output unit.
    The fully connected layer multiplies each input tensor with its coresponding
    weight to produce an output Tensor. If multiple input tensors are given,
    the results of multiple multiplications will be sumed up. If bias_attr is
    not None, a bias variable will be created and added to the output. Finally,
    if activation is not None, it will be applied to the output as well.

    This process can be formulated as follows:

    .. math::

        Out = Act({\sum_{i=0}^{N-1}X_iW_i + b})

    In the above equation:

    * :math:`N`: Number of the input.
    * :math:`X_i`: The input tensor.
    * :math:`W`: The weights created by this layer.
    * :math:`b`: The bias parameter created by this layer (if needed).
    * :math:`Act`: The activation function.
    * :math:`Out`: The output tensor.

    Args:
        input (Variable|list of Variable): The input tensor(s) of this layer, and the dimension of
            the input tensor(s) is at least 2.
        size(int): The number of output units in this layer.
        num_flatten_dims (int, default 1): The fc layer can accept an input tensor with more than
            two dimensions. If this happens, the multidimensional tensor will first be flattened
            into a 2-dimensional matrix. The parameter `num_flatten_dims` determines how the input
            tensor is flattened: the first `num_flatten_dims` (inclusive, index starts from 1)
            dimensions will be flatten to form the first dimension of the final matrix (height of
            the matrix), and the rest `rank(X) - num_flatten_dims` dimensions are flattened to
            form the second dimension of the final matrix (width of the matrix). For example, suppose
            `X` is a 6-dimensional tensor with a shape [2, 3, 4, 5, 6], and `num_flatten_dims` = 3.
            Then, the flattened matrix will have a shape [2 x 3 x 4, 5 x 6] = [24, 30].
        param_attr (ParamAttr|list of ParamAttr, default None): The parameter attribute for learnable
            parameters/weights of this layer.
        bias_attr (ParamAttr|list of ParamAttr, default None): The parameter attribute for the bias
            of this layer. If it is set to None, no bias will be added to the output units.
        act (str, default None): Activation to be applied to the output of this layer.
        is_test(bool): A flag indicating whether execution is in test phase.
        use_mkldnn(bool): Use mkldnn kernel or not, it is valid only when the mkldnn
            library is installed. Default: False
        name (str, default None): The name of this layer.

    Returns:
        A tensor variable storing the transformation result.

    Raises:
        ValueError: If rank of the input tensor is less than 2.

    Examples:
        .. code-block:: python

          data = fluid.layers.data(
              name="data", shape=[32, 32], dtype="float32")
          fc = fluid.layers.fc(input=data, size=1000, act="tanh")
    """

    helper = LayerHelper("fc", **locals())

    dtype = helper.input_dtype()

    mul_results = []
    for input_var, param_attr in helper.iter_inputs_and_params():
        input_shape = input_var.shape
        param_shape = [
            reduce(lambda a, b: a * b, input_shape[num_flatten_dims:], 1)
        ] + [size]

        w = helper.create_parameter(
            attr=param_attr, shape=param_shape, dtype=dtype, is_bias=False)
        tmp = helper.create_tmp_variable(dtype)
        helper.append_op(
            type="mul",
            inputs={"X": input_var,
                    "Y": w},
            outputs={"Out": tmp},
            attrs={"x_num_col_dims": num_flatten_dims,
                   "y_num_col_dims": 1})
        mul_results.append(tmp)

    if len(mul_results) == 1:
        pre_bias = mul_results[0]
    else:
        pre_bias = helper.create_tmp_variable(dtype)
        helper.append_op(
            type="sum", inputs={"X": mul_results}, outputs={"Out": pre_bias})
    # add bias
    pre_activation = helper.append_bias_op(pre_bias, dim_start=num_flatten_dims)
    # add activation
    return helper.append_activation(pre_activation)


def embedding(input,
              size,
              is_sparse=False,
              is_distributed=False,
              padding_idx=None,
              param_attr=None,
              dtype='float32'):
    """
    **Embedding Layer**

    This layer is used to lookup embeddings of IDs, provided by :attr:`input`, in
    a lookup table. The result of this lookup is the embedding of each ID in the
    :attr:`input`.

    All the input variables are passed in as local variables to the LayerHelper
    constructor.

    Args:
        input(Variable): The tensor variable containing the IDs.
        size(tuple|list): The shape of the look up table parameter. It should
            have two elements which indicate the size of the dictionary of
            embeddings and the size of each embedding vector respectively.
        is_sparse(bool): The flag indicating whether to use sparse update.
        is_distributed (bool): Whether to run lookup table from remote parameter server.
        padding_idx(int|long|None): If :attr:`None`, it makes no effect to lookup.
            Otherwise the given :attr:`padding_idx` indicates padding the output
            with zeros whenever lookup encounters it in :attr:`input`. If
            :math:`padding_idx < 0`, the padding_idx to use in lookup is
            :math:`size[0] + dim`.
        param_attr(ParamAttr): Parameters for this layer
        dtype(np.dtype|core.VarDesc.VarType|str): The type of data : float32, float_16, int etc

    Returns:
        Variable: The tensor variable storing the embeddings of the \
                  supplied inputs.

    Examples:
        .. code-block:: python

          dict_size = len(dataset.ids)
          data = fluid.layers.data(name='ids', shape=[32, 32], dtype='float32')
          fc = fluid.layers.embedding(input=data, size=[dict_size, 16])
    """

    helper = LayerHelper('embedding', **locals())
    w = helper.create_parameter(
        attr=helper.param_attr, shape=size, dtype=dtype, is_bias=False)
    tmp = helper.create_tmp_variable(dtype)
    padding_idx = -1 if padding_idx is None else padding_idx if padding_idx >= 0 else (
        size[0] + padding_idx)
    helper.append_op(
        type='lookup_table',
        inputs={'Ids': input,
                'W': w},
        outputs={'Out': tmp},
        attrs={
            'is_sparse': is_sparse,
            'is_distributed': is_distributed,
            'padding_idx': padding_idx
        })
    return tmp


<<<<<<< HEAD
# TODO(qijun): expose H0 and C0
@templatedoc(op_type="lstm")
=======
>>>>>>> a77dfeee
def dynamic_lstm(input,
                 size,
                 h_0=None,
                 c_0=None,
                 param_attr=None,
                 bias_attr=None,
                 use_peepholes=True,
                 is_reverse=False,
                 gate_activation='sigmoid',
                 cell_activation='tanh',
                 candidate_activation='tanh',
                 dtype='float32',
                 name=None):
    """
    ${comment}

    Args:
<<<<<<< HEAD
        input (Variable): ${input_comment}
        size (int): 4 * hidden size.
        param_attr (ParamAttr|None): The parameter attribute for the learnable
=======
        input(Variable): The input of dynamic_lstm layer, which supports
                         variable-time length input sequence. The underlying
                         tensor in this Variable is a matrix with shape
                         (T X 4D), where T is the total time steps in this
                         mini-batch, D is the hidden size.
        size(int): 4 * hidden size.
        h_0(Variable): The initial hidden state is an optional input, default is zero.
                       This is a tensor with shape (N x D), where N is the
                       batch size and D is the hidden size.
        c_0(Variable): The initial cell state is an optional input, default is zero.
                       This is a tensor with shape (N x D), where N is the
                       batch size. `h_0` and `c_0` can be NULL but only at the same time.

        param_attr(ParamAttr|None): The parameter attribute for the learnable
>>>>>>> a77dfeee
                               hidden-hidden weights.

                               - Weights = {:math:`W_{ch}, W_{ih}, \
                                                W_{fh}, W_{oh}`}
                               - The shape is (D x 4D), where D is the hidden
                                 size.
        bias_attr (ParamAttr|None): The bias attribute for the learnable bias
                              weights, which contains two parts, input-hidden
                              bias weights and peephole connections weights if
                              setting `use_peepholes` to `True`.

                              1. `use_peepholes = False`
                                 - Biases = {:math:`b_c, b_i, b_f, b_o`}.
                                 - The shape is (1 x 4D).
                              2. `use_peepholes = True`
                                 - Biases = { :math:`b_c, b_i, b_f, b_o, W_{ic}, \
                                                 W_{fc}, W_{oc}`}.
                                 - The shape is (1 x 7D).
        use_peepholes (bool): ${use_peepholes_comment}
        is_reverse (bool): ${is_reverse_comment}
        gate_activation (str): ${gate_activation_comment}
        cell_activation (str): ${cell_activation_comment}
        candidate_activation (str): ${candidate_activation_comment}
        dtype (str): Data type. Choices = ["float32", "float64"], default "float32".
        name (str|None): A name for this layer(optional). If set None, the layer
                         will be named automatically.

    Returns:
        tuple: The hidden state, and cell state of LSTM. The shape of both \
        is (T x D), and lod is the same with the `input`.

    Examples:
        .. code-block:: python

            hidden_dim = 512
            forward_proj = fluid.layers.fc(input=input_seq, size=hidden_dim * 4,
                                           act=None, bias_attr=None)
            forward, _ = fluid.layers.dynamic_lstm(
                input=forward_proj, size=hidden_dim * 4, use_peepholes=False)
    """

    helper = LayerHelper('lstm', **locals())
    size = size / 4
    weight = helper.create_parameter(
        attr=helper.param_attr, shape=[size, 4 * size], dtype=dtype)
    bias_size = [1, 7 * size]
    if not use_peepholes:
        bias_size[1] = 4 * size
    bias = helper.create_parameter(
        attr=helper.bias_attr, shape=bias_size, dtype=dtype, is_bias=True)

    hidden = helper.create_tmp_variable(dtype)
    cell = helper.create_tmp_variable(dtype)
    batch_gate = helper.create_tmp_variable(dtype)
    batch_cell_pre_act = helper.create_tmp_variable(dtype)
    inputs = {'Input': input, 'Weight': weight, 'Bias': bias}
    batch_size = input.shape[0]
    if h_0:
        assert h_0.shape == (batch_size, size), \
            'The shape of h0 should be (batch_size, %d)' % size
        inputs['H0'] = h_0
    if c_0:
        assert c_0.shape == (batch_size, size), \
            'The shape of c0 should be (batch_size, %d)' % size
        inputs['C0'] = c_0

    helper.append_op(
        type='lstm',
        inputs=inputs,
        outputs={
            'Hidden': hidden,
            'Cell': cell,
            'BatchGate': batch_gate,
            'BatchCellPreAct': batch_cell_pre_act
        },
        attrs={
            'use_peepholes': use_peepholes,
            'is_reverse': is_reverse,
            'gate_activation': gate_activation,
            'cell_activation': cell_activation,
            'candidate_activation': candidate_activation
        })
    return hidden, cell


def dynamic_lstmp(input,
                  size,
                  proj_size,
                  param_attr=None,
                  bias_attr=None,
                  use_peepholes=True,
                  is_reverse=False,
                  gate_activation='sigmoid',
                  cell_activation='tanh',
                  candidate_activation='tanh',
                  proj_activation='tanh',
                  dtype='float32',
                  name=None):
    """
    **Dynamic LSTMP Layer**

    LSTMP (LSTM with recurrent projection) layer has a separate projection
    layer after the LSTM layer, projecting the original hidden state to a
    lower-dimensional one, which is proposed to reduce the number of total
    parameters and furthermore computational complexity for the LSTM,
    espeacially for the case that the size of output units is relative
    large (https://research.google.com/pubs/archive/43905.pdf).

    The formula is as follows:

    .. math::

        i_t & = \sigma(W_{ix}x_{t} + W_{ir}r_{t-1} + W_{ic}c_{t-1} + b_i)

        f_t & = \sigma(W_{fx}x_{t} + W_{fr}r_{t-1} + W_{fc}c_{t-1} + b_f)

        \\tilde{c_t} & = act_g(W_{cx}x_t + W_{cr}r_{t-1} + b_c)

        o_t & = \sigma(W_{ox}x_{t} + W_{or}r_{t-1} + W_{oc}c_t + b_o)

        c_t & = f_t \odot c_{t-1} + i_t \odot \\tilde{c_t}

        h_t & = o_t \odot act_h(c_t)

        r_t & = \overline{act_h}(W_{rh}h_t)

    In the above formula:

    * :math:`W`: Denotes weight matrices (e.g. :math:`W_{xi}` is \
          the matrix of weights from the input gate to the input).
    * :math:`W_{ic}`, :math:`W_{fc}`, :math:`W_{oc}`: Diagonal weight \
          matrices for peephole connections. In our implementation, \
          we use vectors to reprenset these diagonal weight matrices.
    * :math:`b`: Denotes bias vectors (e.g. :math:`b_i` is the input gate \
          bias vector).
    * :math:`\sigma`: The activation, such as logistic sigmoid function.
    * :math:`i, f, o` and :math:`c`: The input gate, forget gate, output \
          gate, and cell activation vectors, respectively, all of which have \
          the same size as the cell output activation vector :math:`h`.
    * :math:`h`: The hidden state.
    * :math:`r`: The recurrent projection of the hidden state.
    * :math:`\\tilde{c_t}`: The candidate hidden state, whose \
          computation is based on the current input and previous hidden state.
    * :math:`\odot`: The element-wise product of the vectors.
    * :math:`act_g` and :math:`act_h`: The cell input and cell output \
          activation functions and `tanh` is usually used for them.
    * :math:`\overline{act_h}`: The activation function for the projection \
          output, usually using `identity` or same as :math:`act_h`.

    Set `use_peepholes` to `False` to disable peephole connection. The formula
    is omitted here, please refer to the paper
    http://www.bioinf.jku.at/publications/older/2604.pdf for details.

    Note that these :math:`W_{xi}x_{t}, W_{xf}x_{t}, W_{xc}x_{t}, W_{xo}x_{t}`
    operations on the input :math:`x_{t}` are NOT included in this operator.
    Users can choose to use fully-connected layer before LSTMP layer.

    Args:
        input(Variable): The input of dynamic_lstmp layer, which supports
                         variable-time length input sequence. The underlying
                         tensor in this Variable is a matrix with shape
                         (T X 4D), where T is the total time steps in this
                         mini-batch, D is the hidden size.
        size(int): 4 * hidden size.
        proj_size(int): The size of projection output.
        param_attr(ParamAttr|None): The parameter attribute for the learnable
                               hidden-hidden weight and projection weight.

                               - Hidden-hidden weight = {:math:`W_{ch}, W_{ih}, \
                                                W_{fh}, W_{oh}`}.
                               - The shape of hidden-hidden weight is (P x 4D),
                                 where P is the projection size and D the hidden
                                 size.
                               - Projection weight = {:math:`W_{rh}`}.
                               - The shape of projection weight is (D x P).
        bias_attr(ParamAttr|None): The bias attribute for the learnable bias
                              weights, which contains two parts, input-hidden
                              bias weights and peephole connections weights if
                              setting `use_peepholes` to `True`.

                              1. `use_peepholes = False`
                                - Biases = {:math:`b_c, b_i, b_f, b_o`}.
                                - The shape is (1 x 4D).
                              2. `use_peepholes = True`
                                - Biases = { :math:`b_c, b_i, b_f, b_o, W_{ic}, \
                                                 W_{fc}, W_{oc}`}.
                                - The shape is (1 x 7D).
        use_peepholes(bool): Whether to enable diagonal/peephole connections,
                             default `True`.
        is_reverse(bool): Whether to compute reversed LSTM, default `False`.
        gate_activation(str): The activation for input gate, forget gate and
                              output gate. Choices = ["sigmoid", "tanh", "relu",
                              "identity"], default "sigmoid".
        cell_activation(str): The activation for cell output. Choices = ["sigmoid",
                              "tanh", "relu", "identity"], default "tanh".
        candidate_activation(str): The activation for candidate hidden state.
                              Choices = ["sigmoid", "tanh",
                                  "relu", "identity"],
                              default "tanh".
        proj_activation(str): The activation for projection output.
                              Choices = ["sigmoid", "tanh",
                                  "relu", "identity"],
                              default "tanh".
        dtype(str): Data type. Choices = ["float32", "float64"], default "float32".
        name(str|None): A name for this layer(optional). If set None, the layer
                        will be named automatically.

    Returns:
        tuple: The projection of hidden state, and cell state of LSTMP. The \
               shape of projection is (T x P), for the cell state which is \
               (T x D), and both LoD is the same with the `input`.

    Examples:
        .. code-block:: python

            hidden_dim, proj_dim = 512, 256
            fc_out = fluid.layers.fc(input=input_seq, size=hidden_dim * 4,
                                     act=None, bias_attr=None)
            proj_out, _ = fluid.layers.dynamic_lstmp(input=fc_out,
                                                     size=hidden_dim * 4,
                                                     proj_size=proj_dim,
                                                     use_peepholes=False,
                                                     is_reverse=True,
                                                     cell_activation="tanh",
                                                     proj_activation="tanh")
    """

    helper = LayerHelper('lstmp', **locals())
    size = size / 4
    weight = helper.create_parameter(
        attr=helper.param_attr, shape=[proj_size, 4 * size], dtype=dtype)
    proj_weight = helper.create_parameter(
        attr=helper.param_attr, shape=[size, proj_size], dtype=dtype)
    bias_size = [1, 7 * size]
    if not use_peepholes:
        bias_size[1] = 4 * size
    bias = helper.create_parameter(
        attr=helper.bias_attr, shape=bias_size, dtype=dtype, is_bias=True)

    projection = helper.create_tmp_variable(dtype)
    cell = helper.create_tmp_variable(dtype)
    ordered_proj0 = helper.create_tmp_variable(dtype)
    batch_hidden = helper.create_tmp_variable(dtype)
    batch_gate = helper.create_tmp_variable(dtype)
    batch_cell_pre_act = helper.create_tmp_variable(dtype)

    helper.append_op(
        type='lstmp',
        inputs={
            'Input': input,
            'Weight': weight,
            'ProjWeight': proj_weight,
            'Bias': bias
        },
        outputs={
            'Projection': projection,
            'Cell': cell,
            'OrderedP0': ordered_proj0,
            'BatchHidden': batch_hidden,
            'BatchGate': batch_gate,
            'BatchCellPreAct': batch_cell_pre_act
        },
        attrs={
            'use_peepholes': use_peepholes,
            'is_reverse': is_reverse,
            'gate_activation': gate_activation,
            'cell_activation': cell_activation,
            'candidate_activation': candidate_activation,
            'proj_activation': proj_activation
        })
    return projection, cell


def dynamic_gru(input,
                size,
                param_attr=None,
                bias_attr=None,
                is_reverse=False,
                gate_activation='sigmoid',
                candidate_activation='tanh',
                h_0=None):
    """
    **Dynamic GRU Layer**

    Refer to `Empirical Evaluation of Gated Recurrent Neural Networks on
    Sequence Modeling <https://arxiv.org/abs/1412.3555>`_

    The formula is as follows:

    .. math::

        u_t & = act_g(W_{ux}x_{t} + W_{uh}h_{t-1} + b_u)

        r_t & = act_g(W_{rx}x_{t} + W_{rh}h_{t-1} + b_r)

        \\tilde{h_t} & = act_c(W_{cx}x_{t} + W_{ch}(r_t \odot h_{t-1}) + b_c)

        h_t & = (1-u_t) \odot h_{t-1} + u_t \odot \\tilde{h_t}

    The :math:`\odot` is the element-wise product of the vectors. :math:`act_g`
    is the update gate and reset gate activation function and :math:`sigmoid`
    is usually used for it. :math:`act_c` is the activation function for
    candidate hidden state and :math:`tanh` is usually used for it.

    Note that these :math:`W_{ux}x_{t}, W_{rx}x_{t}, W_{cx}x_{t}` operations on
    the input :math:`x_{t}` are NOT included in this operator. Users can choose
    to use fully-connect layer before GRU layer.

    Args:
        input(Variable): The input of dynamic_gru layer, which supports
            variable-time length input sequence. The underlying tensor in this
            Variable is a matrix with shape :math:`(T \\times 3D)`, where
            :math:`T` is the total time steps in this mini-batch, :math:`D`
            is the hidden size.
        size(int): The dimension of the gru cell.
        param_attr(ParamAttr|None): The parameter attribute for the learnable
            hidden-hidden weight matrix. Note:

            - The shape of the weight matrix is :math:`(T \\times 3D)`, where
              :math:`D` is the hidden size.
            - All elements in the weight matrix can be divided into two parts.
              The first part are weights of the update gate and reset gate with
              shape :math:`(D \\times 2D)`, and the second part are weights for
              candidate hidden state with shape :math:`(D \\times D)`.
        bias_attr(ParamAttr): The parameter attribute for learnable the
            hidden-hidden bias.
        is_reverse(bool): Whether to compute reversed GRU, default
            :attr:`False`.
        gate_activation(str): The activation for update gate and reset gate.
            Choices = ["sigmoid", "tanh", "relu", "identity"], default "sigmoid".
        candidate_activation(str): The activation for candidate hidden state.
            Choices = ["sigmoid", "tanh", "relu", "identity"], default "tanh".
        h_0 (Variable): The hidden output of the first time step.

    Returns:
        Variable: The hidden state of GRU. The shape is :math:`(T \\times D)`, \
            and lod is the same with the input.

    Examples:
        .. code-block:: python

            hidden_dim = 512
            x = fluid.layers.fc(input=data, size=hidden_dim * 3)
            hidden = fluid.layers.dynamic_gru(input=x, dim=hidden_dim)
    """

    helper = LayerHelper('gru', **locals())
    dtype = helper.input_dtype()

    weight = helper.create_parameter(
        attr=helper.param_attr, shape=[size, 3 * size], dtype=dtype)
    bias = helper.create_parameter(
        attr=helper.bias_attr, shape=[1, 3 * size], dtype=dtype, is_bias=True)
    batch_size = input.shape[0]
    inputs = {'Input': input, 'Weight': weight, 'Bias': bias}
    if h_0 != None:
        assert h_0.shape == (
            batch_size, size
        ), 'The shape of h0 should be(batch_size, %d)' % size
        inputs['H0'] = h_0

    hidden = helper.create_tmp_variable(dtype)
    batch_gate = helper.create_tmp_variable(dtype)
    batch_reset_hidden_prev = helper.create_tmp_variable(dtype)
    batch_hidden = helper.create_tmp_variable(dtype)

    helper.append_op(
        type='gru',
        inputs=inputs,
        outputs={
            'Hidden': hidden,
            'BatchGate': batch_gate,
            'BatchResetHiddenPrev': batch_reset_hidden_prev,
            'BatchHidden': batch_hidden
        },
        attrs={
            'is_reverse': is_reverse,
            'gate_activation': gate_activation,
            'activation': candidate_activation
        })
    return hidden


def gru_unit(input,
             hidden,
             size,
             param_attr=None,
             bias_attr=None,
             activation='tanh',
             gate_activation='sigmoid'):
    """
    GRU unit layer. The equation of a gru step is:

        .. math::
            u_t & = actGate(xu_{t} + W_u h_{t-1} + b_u)

            r_t & = actGate(xr_{t} + W_r h_{t-1} + b_r)

            m_t & = actNode(xm_t + W_c dot(r_t, h_{t-1}) + b_m)

            h_t & = dot((1-u_t), m_t) + dot(u_t, h_{t-1})

    The inputs of gru unit includes :math:`z_t`, :math:`h_{t-1}`. In terms
    of the equation above, the :math:`z_t` is split into 3 parts -
    :math:`xu_t`, :math:`xr_t` and :math:`xm_t`. This means that in order to
    implement a full GRU unit operator for an input, a fully
    connected layer has to be applied, such that :math:`z_t = W_{fc}x_t`.

    The terms :math:`u_t` and :math:`r_t` represent the update and reset gates
    of the GRU cell. Unlike LSTM, GRU has one lesser gate. However, there is
    an intermediate candidate hidden output, which is denoted by :math:`m_t`.
    This layer has three outputs :math:`h_t`, :math:`dot(r_t, h_{t-1})`
    and concatenation of :math:`u_t`, :math:`r_t` and :math:`m_t`.

    Args:
        input (Variable): The fc transformed input value of current step.
        hidden (Variable): The hidden value of lstm unit from previous step.
        size (integer): The input dimension value.
        param_attr (ParamAttr): The weight parameters for gru unit. Default: None
        bias_attr (ParamAttr): The bias parameters for gru unit. Default: None
        activation (string): The activation type for cell (actNode).
                             Default: 'tanh'
        gate_activation (string): The activation type for gates (actGate).
                                  Default: 'sigmoid'

    Returns:
        tuple: The hidden value, reset-hidden value and gate values.

    Examples:

        .. code-block:: python

             # assuming we have x_t_data and prev_hidden of size=10
             x_t = fluid.layers.fc(input=x_t_data, size=30)
             hidden_val, r_h_val, gate_val = fluid.layers.gru_unit(input=x_t,
                                                    hidden = prev_hidden)

    """
    activation_dict = dict(
        identity=0,
        sigmoid=1,
        tanh=2,
        relu=3, )
    activation = activation_dict[activation]
    gate_activation = activation_dict[gate_activation]

    helper = LayerHelper('gru_unit', **locals())
    dtype = helper.input_dtype()
    size = size / 3

    # create weight
    weight = helper.create_parameter(
        attr=helper.param_attr, shape=[size, 3 * size], dtype=dtype)

    gate = helper.create_tmp_variable(dtype)
    reset_hidden_pre = helper.create_tmp_variable(dtype)
    updated_hidden = helper.create_tmp_variable(dtype)
    inputs = {'Input': input, 'HiddenPrev': hidden, 'Weight': weight}
    # create bias
    if helper.bias_attr:
        bias_size = [1, 3 * size]
        bias = helper.create_parameter(
            attr=helper.bias_attr, shape=bias_size, dtype=dtype, is_bias=True)
        inputs['Bias'] = bias

    helper.append_op(
        type='gru_unit',
        inputs=inputs,
        outputs={
            'Gate': gate,
            'ResetHiddenPrev': reset_hidden_pre,
            'Hidden': updated_hidden,
        },
        attrs={
            'activation': 2,  # tanh
            'gate_activation': 1,  # sigmoid
        })

    return updated_hidden, reset_hidden_pre, gate


@templatedoc()
def linear_chain_crf(input, label, param_attr=None):
    """
    Linear Chain CRF.

    ${comment}

    Args:
        input(${emission_type}): ${emission_comment}
        label(${label_type}): ${label_comment}
        param_attr(ParamAttr): The attribute of the learnable parameter.

    Returns:
        ${log_likelihood_comment}

    """
    helper = LayerHelper('linear_chain_crf', **locals())
    size = input.shape[1]
    transition = helper.create_parameter(
        attr=helper.param_attr,
        shape=[size + 2, size],
        dtype=helper.input_dtype())
    alpha = helper.create_tmp_variable(dtype=helper.input_dtype())
    emission_exps = helper.create_tmp_variable(dtype=helper.input_dtype())
    transition_exps = helper.create_tmp_variable(dtype=helper.input_dtype())
    log_likelihood = helper.create_tmp_variable(dtype=helper.input_dtype())
    helper.append_op(
        type='linear_chain_crf',
        inputs={"Emission": [input],
                "Transition": transition,
                "Label": label},
        outputs={
            "Alpha": [alpha],
            "EmissionExps": [emission_exps],
            "TransitionExps": transition_exps,
            "LogLikelihood": log_likelihood
        })

    return log_likelihood


@templatedoc()
def crf_decoding(input, param_attr, label=None):
    """
    ${comment}

    Args:
        input(${emission_type}): ${emission_comment}

        param_attr(ParamAttr): The parameter attribute for training.

        label(${label_type}): ${label_comment}

    Returns:
        Variable: ${viterbi_path_comment}
    """
    helper = LayerHelper('crf_decoding', **locals())
    transition = helper.get_parameter(param_attr.name)
    viterbi_path = helper.create_tmp_variable(dtype=helper.input_dtype())
    helper.append_op(
        type='crf_decoding',
        inputs={"Emission": [input],
                "Transition": transition,
                "Label": label},
        outputs={"ViterbiPath": [viterbi_path]})

    return viterbi_path


@templatedoc()
def cos_sim(X, Y):
    """
    ${comment}

    Args:
        X (Variable): ${x_comment}
        Y (Variable): ${y_comment}
    
    Returns:
        Variable: the output of cosine(X, Y).
    """
    helper = LayerHelper('cos_sim', **locals())
    out = helper.create_tmp_variable(dtype=X.dtype)
    xnorm = helper.create_tmp_variable(dtype=X.dtype)
    ynorm = helper.create_tmp_variable(dtype=X.dtype)
    helper.append_op(
        type='cos_sim',
        inputs={'X': [X],
                'Y': [Y]},
        outputs={'Out': [out],
                 'XNorm': [xnorm],
                 'YNorm': [ynorm]})
    return out


def dropout(x, dropout_prob, is_test=False, seed=None, name=None):
    """
    Computes dropout.

    Drop or keep each element of `x` independently. Dropout is a regularization
    technique for reducing overfitting by preventing neuron co-adaption during
    training. The dropout operator randomly set (according to the given dropout
    probability) the outputs of some units to zero, while others are remain
    unchanged.

    Args:
        x (Variable): The input tensor.
         dropout_prob (float): Probability of setting units to zero.
        is_test (bool): A flag indicating whether it is in test phrase or not.
        seed (int): A Python integer used to create random seeds. If this
                    parameter is set to None, a random seed is used.
                    NOTE: If an integer seed is given, always the same output
                    units will be dropped. DO NOT use a fixed seed in training.
        name (str|None): A name for this layer(optional). If set None, the layer
                         will be named automatically.

    Returns:
        Variable: A tensor variable.

    Examples:
        .. code-block:: python

          x = fluid.layers.data(name="data", shape=[32, 32], dtype="float32")
          droped = fluid.layers.dropout(input=x, dropout_rate=0.5)
    """

    helper = LayerHelper('dropout', **locals())
    out = helper.create_tmp_variable(dtype=x.dtype)
    mask = helper.create_tmp_variable(dtype=x.dtype, stop_gradient=True)
    helper.append_op(
        type='dropout',
        inputs={'X': [x]},
        outputs={'Out': [out],
                 'Mask': [mask]},
        attrs={
            'dropout_prob': dropout_prob,
            'is_test': is_test,
            'fix_seed': seed is not None,
            'seed': seed if seed is not None else 0
        })
    return out


def cross_entropy(input, label, soft_label=False):
    """
    **Cross Entropy Layer**

    This layer computes the cross entropy between `input` and `label`. It
    supports both standard cross-entropy and soft-label cross-entropy loss
    computation.

    1) One-hot cross-entropy:
        `soft_label = False`, `Label[i, 0]` indicates the class index for sample i:

        .. math::

            Y[i] = -\log(X[i, Label[i]])

    2) Soft-label cross-entropy:
        `soft_label = True`, `Label[i, j]` indicates the soft label of class j
        for sample i:

        .. math::

            Y[i] = \sum_j{-Label[i, j] * log(X[i, j])}

       Please make sure that in this case the summation of each row of `label`
       equals one.

    3) One-hot cross-entropy with vecterized `label`:
         As a special case of 2), when each row of 'label' has only one
         non-zero element which is equal to 1, soft-label cross-entropy degenerates
         to a one-hot cross-entropy with one-hot label representation.

    Args:
        input (Variable|list):  a 2-D tensor with shape [N x D], where N is the
                                batch size and D is the number of classes. This
                                input is a probability computed by the previous
                                operator, which is almost always the result of
                                a softmax operator.
        label (Variable|list): the ground truth which is a 2-D tensor. When
                               `soft_label` is set to `False`, `label` is a
                               tensor<int64> with shape [N x 1]. When
                               `soft_label` is set to `True`, `label` is a
                               tensor<float/double> with shape [N x D].
        soft_label (bool): a flag indicating whether to
                                           interpretate the given labels as soft
                                           labels, default `False`.

    Returns:
         A 2-D tensor with shape [N x 1], the cross entropy loss.

    Raises:
        `ValueError`: 1) the 1st dimension of `input` and `label` are not equal.
                      2) when `soft_label == True`, and the 2nd dimension of
                         `input` and `label` are not equal.
                      3) when `soft_label == False`, and the 2nd dimension of
                         `label` is not 1.

    Examples:
        .. code-block:: python

          predict = fluid.layers.fc(input=net, size=classdim, act='softmax')
          cost = fluid.layers.cross_entropy(input=predict, label=label)
    """
    helper = LayerHelper('cross_entropy', **locals())
    out = helper.create_tmp_variable(dtype=input.dtype)
    helper.append_op(
        type='cross_entropy',
        inputs={'X': [input],
                'Label': [label]},
        outputs={'Y': [out]},
        attrs={"soft_label": soft_label})
    return out


def square_error_cost(input, label):
    """
    **Square error cost layer**

    This layer accepts input predictions and target label and returns the
    squared error cost.

    For predictions, :math:`X`, and target labels, :math:`Y`, the equation is:

    .. math::

        Out = (X - Y)^2

    In the above equation:

        * :math:`X`: Input predictions, a tensor.
        * :math:`Y`: Input labels, a tensor.
        * :math:`Out`: Output value, same shape with :math:`X`.

    Args:
        input (Variable): Input tensor, has predictions.
        label (Variable): Label tensor, has target labels.

    Returns:
        Variable: The tensor variable storing the element-wise squared error \
                  difference of input and label.

    Examples:
        .. code-block:: python

          y = layers.data(name='y', shape=[1], dtype='float32')
          y_predict = layers.data(name='y_predict', shape=[1], dtype='float32')
          cost = layers.square_error_cost(input=y_predict, label=y)

    """
    helper = LayerHelper('square_error_cost', **locals())
    minus_out = helper.create_tmp_variable(dtype=input.dtype)
    helper.append_op(
        type='elementwise_sub',
        inputs={'X': [input],
                'Y': [label]},
        outputs={'Out': [minus_out]})

    square_out = helper.create_tmp_variable(dtype=input.dtype)
    helper.append_op(
        type='square', inputs={'X': [minus_out]},
        outputs={'Out': [square_out]})
    return square_out


@templatedoc()
def chunk_eval(input,
               label,
               chunk_scheme,
               num_chunk_types,
               excluded_chunk_types=None):
    """
    This function computes and outputs the precision, recall and
    F1-score of chunk detection.

    Args:
        input (Variable): prediction output of the network.
        label (Variable): label of the test data set.
        chunk_scheme (str): ${chunk_scheme_comment}
        num_chunk_types (int): ${num_chunk_types_comment}
        excluded_chunk_types (list): ${excluded_chunk_types_comment}
    
    Returns:
        tuple: tuple containing: precision, recall, f1_score,
        num_infer_chunks, num_label_chunks,
        num_correct_chunks
    """
    helper = LayerHelper("chunk_eval", **locals())

    # prepare output
    precision = helper.create_tmp_variable(dtype="float32")
    recall = helper.create_tmp_variable(dtype="float32")
    f1_score = helper.create_tmp_variable(dtype="float32")
    num_infer_chunks = helper.create_tmp_variable(dtype="int64")
    num_label_chunks = helper.create_tmp_variable(dtype="int64")
    num_correct_chunks = helper.create_tmp_variable(dtype="int64")

    helper.append_op(
        type="chunk_eval",
        inputs={"Inference": [input],
                "Label": [label]},
        outputs={
            "Precision": [precision],
            "Recall": [recall],
            "F1-Score": [f1_score],
            "NumInferChunks": [num_infer_chunks],
            "NumLabelChunks": [num_label_chunks],
            "NumCorrectChunks": [num_correct_chunks]
        },
        attrs={
            "num_chunk_types": num_chunk_types,
            "chunk_scheme": chunk_scheme,
            "excluded_chunk_types": excluded_chunk_types or []
        })
    return (precision, recall, f1_score, num_infer_chunks, num_label_chunks,
            num_correct_chunks)


@templatedoc()
def sequence_conv(input,
                  num_filters,
                  filter_size=3,
                  filter_stride=1,
                  padding=None,
                  bias_attr=None,
                  param_attr=None,
                  act=None):
    """
    This function creates the op for sequence_conv, using the inputs and
    other convolutional configurations for the filters and stride as given
    in the input parameters to the function.

    Args:
        input (Variable): ${x_comment}
        num_filters (int): number of filters.
        filter_size (int): the filter size (H and W).
        filter_stride (int): stride of the filter.
        padding (bool): if True, add paddings.
        bias_attr (ParamAttr|None): attributes for bias
        param_attr (ParamAttr|None): attributes for parameter
        act (str): the activation type
    
    Returns:
        Variable: output of sequence_conv
    """

    # FIXME(dzh) : want to unify the argument of python layer
    # function. So we ignore some unecessary attributes.
    # such as, padding_trainable, context_start.

    helper = LayerHelper('sequence_conv', **locals())
    dtype = helper.input_dtype()
    filter_shape = [filter_size * input.shape[1], num_filters]
    filter_param = helper.create_parameter(
        attr=helper.param_attr, shape=filter_shape, dtype=dtype)
    pre_bias = helper.create_tmp_variable(dtype)

    helper.append_op(
        type='sequence_conv',
        inputs={
            'X': [input],
            'Filter': [filter_param],
        },
        outputs={"Out": pre_bias},
        attrs={
            'contextStride': filter_stride,
            'contextStart': -int(filter_size / 2),
            'contextLength': filter_size
        })
    pre_act = helper.append_bias_op(pre_bias)
    return helper.append_activation(pre_act)


def sequence_softmax(input, param_attr=None, bias_attr=None, use_cudnn=True):
    helper = LayerHelper('sequence_softmax', **locals())
    dtype = helper.input_dtype()
    softmax_out = helper.create_tmp_variable(dtype)
    helper.append_op(
        type="sequence_softmax",
        inputs={"X": input},
        outputs={"Out": softmax_out},
        attrs={"use_cudnn": use_cudnn})
    return softmax_out


def softmax(input, param_attr=None, bias_attr=None, use_cudnn=True, name=None):
    helper = LayerHelper('softmax', **locals())
    dtype = helper.input_dtype()
    softmax_out = helper.create_tmp_variable(dtype)
    helper.append_op(
        type="softmax",
        inputs={"X": input},
        outputs={"Out": softmax_out},
        attrs={"use_cudnn": use_cudnn})
    return softmax_out


def conv2d(input,
           num_filters,
           filter_size,
           stride=1,
           padding=0,
           dilation=1,
           groups=None,
           param_attr=None,
           bias_attr=None,
           use_cudnn=True,
           use_mkldnn=False,
           act=None,
           name=None):
    """
    **Convlution2D Layer**

    The convolution2D layer calculates the output based on the input, filter
    and strides, paddings, dilations, groups parameters. Input(Input) and
    Output(Output) are in NCHW format. Where N is batch size, C is the number of
    channels, H is the height of the feature, and W is the width of the feature.
    The details of convolution layer, please refer UFLDL's `convolution,
    <http://ufldl.stanford.edu/tutorial/supervised/FeatureExtractionUsingConvolution/>`_ .
    If bias attribution and activation type are provided, bias is added to the
    output of the convolution, and the corresponding activation function is
    applied to the final result.

    For each input :math:`X`, the equation is:

    .. math::

        Out = \sigma (W \\ast X + b)

    In the above equation:

    * :math:`X`: Input value, a tensor with NCHW format.
    * :math:`W`: Filter value, a tensor with MCHW format.
    * :math:`\\ast`: Convolution operation.
    * :math:`b`: Bias value, a 2-D tensor with shape [M, 1].
    * :math:`\\sigma`: Activation function.
    * :math:`Out`: Output value, the shape of :math:`Out` and :math:`X` may be
                   different.

    Example:

        - Input:

          Input shape: :math:`(N, C_{in}, H_{in}, W_{in})`

          Filter shape: :math:`(C_{out}, C_{in}, H_f, W_f)`

        - Output:
          Output shape: :math:`(N, C_{out}, H_{out}, W_{out})`

        Where

        .. math::

            H_{out}&= \\frac{(H_{in} + 2 * paddings[0] - (dilations[0] * (H_f - 1) + 1))}{strides[0]} + 1 \\\\
            W_{out}&= \\frac{(W_{in} + 2 * paddings[1] - (dilations[1] * (W_f - 1) + 1))}{strides[1]} + 1

    Args:
        input (Variable): The input image with [N, C, H, W] format.
            num_filters(int): The number of filter. It is as same as the output
            image channel.
        filter_size (int|tuple|None): The filter size. If filter_size is a tuple,
            it must contain two integers, (filter_size_H, filter_size_W).
            Otherwise, the filter will be a square.
        stride (int|tuple): The stride size. If stride is a tuple, it must
            contain two integers, (stride_H, stride_W). Otherwise, the
            stride_H = stride_W = stride. Default: stride = 1.
        padding (int|tuple): The padding size. If padding is a tuple, it must
            contain two integers, (padding_H, padding_W). Otherwise, the
            padding_H = padding_W = padding. Default: padding = 0.
        dilation (int|tuple): The dilation size. If dilation is a tuple, it must
            contain two integers, (dilation_H, dilation_W). Otherwise, the
            dilation_H = dilation_W = dilation. Default: dilation = 1.
        groups (int): The groups number of the Conv2d Layer. According to grouped
            convolution in Alex Krizhevsky's Deep CNN paper: when group=2,
            the first half of the filters is only connected to the first half
            of the input channels, while the second half of the filters is only
            connected to the second half of the input channels. Default: groups=1
        param_attr (ParamAttr): The parameters to the Conv2d Layer. Default: None
        bias_attr (ParamAttr): Bias parameter for the Conv2d layer. Default: None
        use_cudnn (bool): Use cudnn kernel or not, it is valid only when the cudnn
            library is installed. Default: True
        use_mkldnn (bool): Use mkldnn kernels or not.
        act (str): Activation type. Default: None
        name (str|None): A name for this layer(optional). If set None, the layer
            will be named automatically.

    Returns:
        Variable: The tensor variable storing the convolution and \
                  non-linearity activation result.

    Raises:
        ValueError: If the shapes of input, filter_size, stride, padding and
                    groups mismatch.

    Examples:
        .. code-block:: python

          data = fluid.layers.data(
              name='data', shape=[3, 32, 32], dtype='float32')
          conv2d = fluid.layers.conv2d(
              input=data, num_filters=2, filter_size=3, act="relu")
    """
    if stride is None:
        stride = [1, 1]

    num_channels = input.shape[1]

    l_type = 'conv2d'
    if (num_channels == groups and num_filters % num_channels == 0 and
            not use_cudnn):
        l_type = 'depthwise_conv2d'

    helper = LayerHelper(l_type, **locals())
    dtype = helper.input_dtype()

    if groups is None:
        num_filter_channels = num_channels
    else:
        if num_channels % groups != 0:
            raise ValueError("num_channels must be divisible by groups.")
        num_filter_channels = num_channels / groups

    filter_size = utils.convert_to_list(filter_size, 2, 'filter_size')
    stride = utils.convert_to_list(stride, 2, 'stride')
    padding = utils.convert_to_list(padding, 2, 'padding')
    dilation = utils.convert_to_list(dilation, 2, 'dilation')

    if not isinstance(use_cudnn, bool):
        raise ValueError("use_cudnn should be True or False")

    input_shape = input.shape
    filter_shape = [num_filters, num_filter_channels] + filter_size

    def _get_default_param_initializer():
        std = (2.0 / (filter_size[0]**2 * num_channels))**0.5
        return Normal(0.0, std, 0)

    filter_param = helper.create_parameter(
        attr=helper.param_attr,
        shape=filter_shape,
        dtype=dtype,
        default_initializer=_get_default_param_initializer())

    pre_bias = helper.create_tmp_variable(dtype)

    helper.append_op(
        type=l_type,
        inputs={
            'Input': input,
            'Filter': filter_param,
        },
        outputs={"Output": pre_bias},
        attrs={
            'strides': stride,
            'paddings': padding,
            'dilations': dilation,
            'groups': groups,
            'use_cudnn': use_cudnn,
            'use_mkldnn': use_mkldnn
        })

    pre_act = helper.append_bias_op(pre_bias, dim_start=1, dim_end=2)

    return helper.append_activation(pre_act)


def sequence_pool(input, pool_type):
    """
    This function add the operator for sequence pooling.
    It pools features of all time-steps of each instance, and is applied
    on top of the input using pool_type mentioned in the parameters.

    It supports four pool_type:

    - average: :math:`Out[i] = \\frac{\sum_i X_i}{N}`
    - sum:     :math:`Out[i] = \sum_jX_{ij}`
    - sqrt:    :math:`Out[i] = \\frac{\sum_jX_{ij}}{\sqrt{len(X_i)}}`
    - max:     :math:`Out[i] = max(X_i)`

    .. code-block:: text

       x is a 1-level LoDTensor:
         x.lod = [[0, 2, 5, 7]]
         x.data = [1, 3, 2, 4, 6, 5, 1]
         x.dims = [7, 1]

       then output is a Tensor:
         out.dim = [3, 1]
         with condition len(x.lod[-1]) - 1 == out.dims[0]

       for different pool_type:
         average: out.data = [2, 4, 3], where 2=(1+3)/2, 4=(2+4+6)/3, 3=(5+1)/2
         sum    : out.data = [4, 12, 6], where 4=1+3, 12=2+4+6, 6=5+1
         sqrt   : out.data = [2.82, 6.93, 4.24], where 2.82=(1+3)/sqrt(2),
                    6.93=(2+4+6)/sqrt(3), 4.24=(5+1)/sqrt(2)
         max    : out.data = [3, 6, 5], where 3=max(1,3), 6=max(2,4,6), 5=max(5,1)
         last   : out.data = [3, 6, 1], where 3=last(1,3), 6=last(2,4,6), 1=last(5,1)
         first  : out.data = [1, 2, 5], where 1=first(1,3), 2=first(2,4,6), 5=first(5,1)

    Args:
        input(variable): The input variable which is a LoDTensor.
        pool_type (string): The pooling type of sequence_pool.
            It supports average, sum, sqrt and max.

    Returns:
        The sequence pooling variable which is a Tensor.

    Examples:

        .. code-block:: python

             x = fluid.layers.data(name='x', shape=[7, 1],
                              dtype='float32', lod_level=1)
             avg_x = fluid.layers.sequence_pool(input=x, pool_type='average')
             sum_x = fluid.layers.sequence_pool(input=x, pool_type='sum')
             sqrt_x = fluid.layers.sequence_pool(input=x, pool_type='sqrt')
             max_x = fluid.layers.sequence_pool(input=x, pool_type='max')
             last_x = fluid.layers.sequence_pool(input=x, pool_type='last')
             first_x = fluid.layers.sequence_pool(input=x, pool_type='first')
    """
    helper = LayerHelper('sequence_pool', **locals())
    dtype = helper.input_dtype()
    pool_out = helper.create_tmp_variable(dtype)
    max_index = helper.create_tmp_variable(dtype)

    helper.append_op(
        type="sequence_pool",
        inputs={"X": input},
        outputs={"Out": pool_out,
                 "MaxIndex": max_index},
        attrs={"pooltype": pool_type.upper()})

    # when pool_type is max, variable max_index is initialized,
    # so we stop the gradient explicitly here
    if pool_type == 'max':
        max_index.stop_gradient = True

    return pool_out


def sequence_first_step(input):
    """
    This function gets the first step of sequence.

    .. code-block:: text

       x is a 1-level LoDTensor:
         x.lod = [[0, 2, 5, 7]]
         x.data = [1, 3, 2, 4, 6, 5, 1]
         x.dims = [7, 1]

       then output is a Tensor:
         out.dim = [3, 1]
         with condition len(x.lod[-1]) - 1 == out.dims[0]
         out.data = [1, 2, 5], where 1=first(1,3), 2=first(2,4,6), 5=first(5,1)

    Args:
        input(variable): The input variable which is a LoDTensor.

    Returns:
        The sequence's first step variable which is a Tensor.

    Examples:

        .. code-block:: python

             x = fluid.layers.data(name='x', shape=[7, 1],
                              dtype='float32', lod_level=1)
             x_first_step = fluid.layers.sequence_first_step(input=x)
    """
    return sequence_pool(input=input, pool_type="first")


def sequence_last_step(input):
    """
    This function gets the last step of sequence.

    .. code-block:: text

       x is a 1-level LoDTensor:
         x.lod = [[0, 2, 5, 7]]
         x.data = [1, 3, 2, 4, 6, 5, 1]
         x.dims = [7, 1]

       then output is a Tensor:
         out.dim = [3, 1]
         with condition len(x.lod[-1]) - 1 == out.dims[0]
         out.data = [3, 6, 1], where 3=last(1,3), 6=last(2,4,6), 1=last(5,1)

    Args:
        input(variable): The input variable which is a LoDTensor.

    Returns:
        The sequence's last step variable which is a Tensor.

    Examples:

        .. code-block:: python

             x = fluid.layers.data(name='x', shape=[7, 1],
                              dtype='float32', lod_level=1)
             x_last_step = fluid.layers.sequence_last_step(input=x)
    """
    return sequence_pool(input=input, pool_type="last")


def pool2d(input,
           pool_size=-1,
           pool_type="max",
           pool_stride=1,
           pool_padding=0,
           global_pooling=False,
           use_cudnn=True,
           ceil_mode=False,
           use_mkldnn=False,
           name=None):
    """
    This function adds the operator for pooling in 2 dimensions, using the
    pooling configurations mentioned in input parameters.

    Args:
        input (Variable): ${input_comment}
        pool_size (int): ${ksize_comment}
        pool_type (str): ${pooling_type_comment}
        pool_stride (int): stride of the pooling layer.
        pool_padding (int): padding size.
        global_pooling (bool): ${global_pooling_comment}
        use_cudnn (bool): ${use_cudnn_comment}
        ceil_mode (bool): ${ceil_mode_comment}
        use_mkldnn (bool): ${use_mkldnn_comment}
        name (str): A name for this layer(optional). If set None, the layer
            will be named automatically.
    
    Returns:
        Variable: output of pool2d layer.
    """
    if pool_type not in ["max", "avg"]:
        raise ValueError(
            "Unknown pool_type: '%s'. It can only be 'max' or 'avg'.",
            str(pool_type))

    if global_pooling is False and pool_size == -1:
        raise ValueError(
            "When the global_pooling is False, pool_size must be passed "
            "and be a valid value. Received pool_size: " + str(pool_size))

    pool_size = utils.convert_to_list(pool_size, 2, 'pool_size')
    pool_padding = utils.convert_to_list(pool_padding, 2, 'pool_padding')
    pool_stride = utils.convert_to_list(pool_stride, 2, 'pool_stride')

    if not isinstance(use_cudnn, bool):
        raise ValueError("use_cudnn should be True or False")

    helper = LayerHelper('pool2d', **locals())
    dtype = helper.input_dtype()
    pool_out = helper.create_tmp_variable(dtype)

    helper.append_op(
        type="pool2d",
        inputs={"X": input},
        outputs={"Out": pool_out},
        attrs={
            "pooling_type": pool_type,
            "ksize": pool_size,
            "global_pooling": global_pooling,
            "strides": pool_stride,
            "paddings": pool_padding,
            "use_cudnn": use_cudnn,
            "ceil_mode": ceil_mode,
            "use_mkldnn": use_mkldnn
        })

    return pool_out


def batch_norm(input,
               act=None,
               is_test=False,
               momentum=0.9,
               epsilon=1e-05,
               param_attr=None,
               bias_attr=None,
               data_layout='NCHW',
               in_place=False,
               use_mkldnn=False,
               name=None,
               moving_mean_name=None,
               moving_variance_name=None,
               do_model_average_for_mean_and_var=False):
    """
    This function helps create an operator to implement
    the BatchNorm layer using the configurations from the input parameters.

    Args:
        input (Variable): the input variable.
        act (str): activation type
        is_test (bool): whether to run batch_norm as test mode.
        momentum (float): momentum
        epsilon (float): epsilon, default 1e-05
        param_attr (ParamAttr|None): attributes for parameter
        bias_attr (ParamAttr|None): attributes for bias
        data_layout (str): data layout, default NCHW
        in_place (bool): if True, do not create tmp variable
        use_mkldnn (bool): ${use_mkldnn_comment}
        name (str): The name of this layer. It is optional.
        moving_mean_name (str): The name of moving mean variable name, optional.
        moving_variance_name (str): The name of moving variance name, optional.
        do_model_average_for_mean_and_var (bool):

    Returns:
        Variable: output of batch_norm layer.
    """
    helper = LayerHelper('batch_norm', **locals())
    dtype = helper.input_dtype()

    input_shape = input.shape
    if data_layout == 'NCHW':
        channel_num = input_shape[1]
    else:
        if data_layout == 'NHWC':
            channel_num = input_shape[-1]
        else:
            raise ValueError("unsupported data layout:" + data_layout)

    param_shape = [channel_num]

    # create parameter
    scale = helper.create_parameter(
        attr=helper.param_attr,
        shape=param_shape,
        dtype=dtype,
        default_initializer=Constant(1.0))

    bias = helper.create_parameter(
        attr=helper.bias_attr, shape=param_shape, dtype=dtype, is_bias=True)

    mean = helper.create_parameter(
        attr=ParamAttr(
            name=moving_mean_name,
            initializer=Constant(0.0),
            trainable=False,
            do_model_average=do_model_average_for_mean_and_var),
        shape=param_shape,
        dtype=input.dtype)
    mean.stop_gradient = True

    variance = helper.create_parameter(
        attr=ParamAttr(
            name=moving_variance_name,
            initializer=Constant(1.0),
            trainable=False,
            do_model_average=do_model_average_for_mean_and_var),
        shape=param_shape,
        dtype=input.dtype)
    variance.stop_gradient = True

    # create output
    # mean and mean_out share the same memory
    mean_out = mean
    # variance and variance out share the same memory
    variance_out = variance
    saved_mean = helper.create_tmp_variable(dtype=dtype, stop_gradient=True)
    saved_variance = helper.create_tmp_variable(dtype=dtype, stop_gradient=True)

    batch_norm_out = input if in_place else helper.create_tmp_variable(dtype)

    helper.append_op(
        type="batch_norm",
        inputs={
            "X": input,
            "Scale": scale,
            "Bias": bias,
            "Mean": mean,
            "Variance": variance
        },
        outputs={
            "Y": batch_norm_out,
            "MeanOut": mean_out,
            "VarianceOut": variance_out,
            "SavedMean": saved_mean,
            "SavedVariance": saved_variance
        },
        attrs={
            "momentum": momentum,
            "epsilon": epsilon,
            "is_test": is_test,
            "use_mkldnn": use_mkldnn
        })

    return helper.append_activation(batch_norm_out)


def layer_norm(input,
               scale=True,
               shift=True,
               begin_norm_axis=1,
               epsilon=1e-05,
               param_attr=None,
               bias_attr=None,
               act=None,
               name=None):
    """
    **Layer Normalization**

    Assume feature vectors exist on dimensions
    :attr:`begin_norm_axis ... rank(input)` and calculate the moment statistics
    along these dimensions for each feature vector :math:`a` with size
    :math:`H`, then normalize each feature vector using the corresponding
    statistics. After that, apply learnable gain and bias on the normalized
    tensor to scale and shift if :attr:`scale` and :attr:`shift` are set.

    Refer to `Layer Normalization <https://arxiv.org/pdf/1607.06450v1.pdf>`_

    The formula is as follows:

    .. math::

        \\mu & = \\frac{1}{H}\\sum_{i=1}^{H} a_i

        \\sigma & = \\sqrt{\\frac{1}{H}\sum_{i=1}^{H}(a_i - \\mu)^2}

        h & = f(\\frac{g}{\\sigma}(a - \\mu) + b)

    Args:
        input(Variable): The input tensor variable.
        scale(bool): Whether to learn the adaptive gain :math:`g` after
            normalization.
        shift(bool): Whether to learn the adaptive bias :math:`b` after
            normalization.
        begin_norm_axis(bool): The normalization will be performed along
            dimensions from :attr:`begin_norm_axis` to :attr:`rank(input)`.
        epsilon(float): The small value added to the variance to prevent
            division by zero.
        param_attr(ParamAttr|None): The parameter attribute for the learnable
            gain :math:`g`.
        bias_attr(ParamAttr|None): The parameter attribute for the learnable
            bias :math:`b`.
        act(str): Activation to be applied to the output of layer normalizaiton.
        name (str): The name of this layer. It is optional.

    Returns:
        Variable: A tensor variable with the same shape as the input.

    Examples:
        .. code-block:: python

            data = fluid.layers.data(
              name='data', shape=[3, 32, 32], dtype='float32')
            x = fluid.layers.layer_norm(input=data, begin_norm_axis=1)
    """
    helper = LayerHelper('layer_norm', **locals())
    dtype = helper.input_dtype()

    # create intput and parameters
    inputs = {'X': input}
    input_shape = input.shape
    param_shape = [reduce(lambda x, y: x * y, input_shape[begin_norm_axis:])]
    if scale:
        scale = helper.create_parameter(
            attr=helper.param_attr,
            shape=param_shape,
            dtype=dtype,
            default_initializer=Constant(1.0))
        inputs['Scale'] = scale
    if shift:
        assert bias_attr is not False
        bias = helper.create_parameter(
            attr=helper.bias_attr, shape=param_shape, dtype=dtype, is_bias=True)
        inputs['Bias'] = bias

    # create output
    mean_out = helper.create_tmp_variable(dtype=dtype, stop_gradient=True)
    variance_out = helper.create_tmp_variable(dtype=dtype, stop_gradient=True)
    layer_norm_out = helper.create_tmp_variable(dtype)

    helper.append_op(
        type="layer_norm",
        inputs=inputs,
        outputs={
            "Y": layer_norm_out,
            "Mean": mean_out,
            "Variance": variance_out,
        },
        attrs={"epsilon": epsilon,
               "begin_norm_axis": begin_norm_axis})

    return helper.append_activation(layer_norm_out)


def beam_search_decode(ids, scores, name=None):
    """
    ${beam_search_decode}

    Args:
        ids (Variable): ${ids_comment}
        scores (Variable): ${scores_comment}
        name (str): The name of this layer. It is optional.
    
    Returns:
        tuple: a tuple of two output variable: sentence_ids, sentence_scores
    """
    helper = LayerHelper('beam_search_decode', **locals())
    sentence_ids = helper.create_tmp_variable(dtype=ids.dtype)
    sentence_scores = helper.create_tmp_variable(dtype=ids.dtype)

    helper.append_op(
        type="beam_search_decode",
        inputs={"Ids": ids,
                "Scores": scores},
        outputs={
            "SentenceIds": sentence_ids,
            "SentenceScores": sentence_scores
        })

    return sentence_ids, sentence_scores


def conv2d_transpose(input,
                     num_filters,
                     output_size=None,
                     filter_size=None,
                     padding=0,
                     stride=1,
                     dilation=1,
                     groups=None,
                     param_attr=None,
                     bias_attr=None,
                     use_cudnn=True,
                     act=None,
                     name=None):
    """
    **Convlution2D transpose layer**

    The convolution2D transpose layer calculates the output based on the input,
    filter, and dilations, strides, paddings. Input(Input) and output(Output)
    are in NCHW format. Where N is batch size, C is the number of channels,
    H is the height of the feature, and W is the width of the feature.
    Parameters(dilations, strides, paddings) are two elements. These two elements
    represent height and width, respectively. The details of convolution transpose
    layer, please refer to the following explanation and references
    `here <http://www.matthewzeiler.com/wp-content/uploads/2017/07/cvpr2010.pdf>`_.

    For each input :math:`X`, the equation is:

    .. math::

        Out = W \\ast X

    In the above equation:

    * :math:`X`: Input value, a tensor with NCHW format.
    * :math:`W`: Filter value, a tensor with MCHW format.
    * :math:`\\ast` : Convolution transpose operation.
    * :math:`Out`: Output value, the shape of :math:`Out` and :math:`X` may be
      different.

    Example:

        - Input:

          Input shape: $(N, C_{in}, H_{in}, W_{in})$

          Filter shape: $(C_{in}, C_{out}, H_f, W_f)$

        - Output:

          Output shape: $(N, C_{out}, H_{out}, W_{out})$

        Where

        .. math::

           H_{out} &= (H_{in} - 1) * strides[0] - 2 * paddings[0] + dilations[0] * (H_f - 1) + 1 \\\\
           W_{out} &= (W_{in} - 1) * strides[1] - 2 * paddings[1] + dilations[1] * (W_f - 1) + 1

    Args:
        input(Variable): The input image with [N, C, H, W] format.
        num_filters(int): The number of the filter. It is as same as the output
            image channel.
        output_size(int|tuple|None): The output image size. If output size is a
            tuple, it must contain two integers, (image_H, image_W). This
            parameter only works when filter_size is None.
        filter_size(int|tuple|None): The filter size. If filter_size is a tuple,
            it must contain two integers, (filter_size_H, filter_size_W).
            Otherwise, the filter will be a square. None if use output size to
            calculate filter_size.
        padding(int|tuple): The padding size. If padding is a tuple, it must
            contain two integers, (padding_H, padding_W). Otherwise, the
            padding_H = padding_W = padding. Default: padding = 0.
        stride(int|tuple): The stride size. If stride is a tuple, it must
            contain two integers, (stride_H, stride_W). Otherwise, the
            stride_H = stride_W = stride. Default: stride = 1.
        dilation(int|tuple): The dilation size. If dilation is a tuple, it must
            contain two integers, (dilation_H, dilation_W). Otherwise, the
            dilation_H = dilation_W = dilation. Default: dilation = 1.
        groups(int): The groups number of the Conv2d transpose layer. Inspired by
            grouped convolution in Alex Krizhevsky's Deep CNN paper, in which
            when group=2, the first half of the filters is only connected to the
            first half of the input channels, while the second half of the
            filters is only connected to the second half of the input channels.
            Default: groups=1
        param_attr(ParamAttr): The parameters to the Conv2d_transpose Layer.
                               Default: None
        bias_attr(ParamAttr): Bias parameter for the Conv2d layer. Default: None
        use_cudnn(bool): Use cudnn kernel or not, it is valid only when the cudnn
            library is installed. Default: True
        act(str): Activation type. Default: None
        name(str|None): A name for this layer(optional). If set None, the layer
            will be named automatically.

    Returns:
        Variable: The tensor variable storing the convolution transpose result.

    Raises:
        ValueError: If the shapes of input, filter_size, stride, padding and
                    groups mismatch.

    Examples:
       .. code-block:: python

          data = fluid.layers.data(
              name='data', shape=[3, 32, 32], dtype='float32')
          conv2d_transpose = fluid.layers.conv2d_transpose(
              input=data, num_filters=2, filter_size=3)
    """
    helper = LayerHelper("conv2d_transpose", **locals())
    if not isinstance(input, Variable):
        raise TypeError("Input of conv2d_transpose must be Variable")
    input_channel = input.shape[1]

    padding = utils.convert_to_list(padding, 2, 'padding')
    stride = utils.convert_to_list(stride, 2, 'stride')
    dilation = utils.convert_to_list(dilation, 2, 'dilation')

    if not isinstance(use_cudnn, bool):
        raise ValueError("use_cudnn should be True or False")

    if filter_size is None:
        if output_size is None:
            raise ValueError("output_size must be set when filter_size is None")
        if isinstance(output_size, int):
            output_size = [output_size, output_size]

        h_in = input.shape[2]
        w_in = input.shape[3]

        filter_size_h = (output_size[0] - (h_in - 1) * stride[0] + 2 *
                         padding[0] - 1) / dilation[0] + 1
        filter_size_w = (output_size[1] - (w_in - 1) * stride[1] + 2 *
                         padding[1] - 1) / dilation[1] + 1
        filter_size = [filter_size_h, filter_size_w]
    else:
        filter_size = utils.convert_to_list(filter_size, 2,
                                            'conv2d_transpose.filter_size')

    groups = 1 if groups is None else groups
    filter_shape = [input_channel, num_filters / groups] + filter_size
    img_filter = helper.create_parameter(
        dtype=input.dtype, shape=filter_shape, attr=helper.param_attr)

    pre_bias = helper.create_tmp_variable(dtype=input.dtype)
    helper.append_op(
        type='conv2d_transpose',
        inputs={'Input': [input],
                'Filter': [img_filter]},
        outputs={'Output': pre_bias},
        attrs={
            'strides': stride,
            'paddings': padding,
            'dilations': dilation,
            'groups': groups,
            'use_cudnn': use_cudnn
        })

    pre_act = helper.append_bias_op(pre_bias, dim_start=1, dim_end=2)
    out = helper.append_activation(pre_act)
    return out


def sequence_expand(x, y, ref_level=-1, name=None):
    """Sequence Expand Layer. This layer will expand the input variable **x**
    according to specified level lod of **y**. Please note that lod level of
    **x** is at most 1 and rank of **x** is at least 2. When rank of **x**
    is greater than 2, then it would be viewed as a 2-D tensor.
    Following examples will explain how sequence_expand works:

    .. code-block:: text

        * Case 1
            x is a LoDTensor:
                x.lod  = [[0,   2,        4]]
                x.data = [[a], [b], [c], [d]]
                x.dims = [4, 1]

            y is a LoDTensor:
                y.lod = [[0,    2,    4],
                         [0, 3, 6, 7, 8]]

            ref_level: 0

            then output is a 1-level LoDTensor:
                out.lod =  [[0,   2,        4,        6,        8]]
                out.data = [[a], [b], [a], [b], [c], [d], [c], [d]]
                out.dims = [8, 1]

        * Case 2
            x is a Tensor:
                x.data = [[a], [b], [c]]
                x.dims = [3, 1]

            y is a LoDTensor:
                y.lod = [[0, 2, 2, 5]]

            ref_level: -1

            then output is a Tensor:
                out.data = [[a], [a], [c], [c], [c]]
                out.dims = [5, 1]
    Args:
        x (Variable): The input variable which is a Tensor or LoDTensor.
        y (Variable): The input variable which is a LoDTensor.
        ref_level (int): Lod level of `y` to be referred by `x`. If set to -1,
                         refer the last level of lod.
        name(str|None): A name for this layer(optional). If set None, the layer
                        will be named automatically.

    Returns:
        Variable: The expanded variable which is a LoDTensor.

    Examples:
        .. code-block:: python

            x = fluid.layers.data(name='x', shape=[10], dtype='float32')
            y = fluid.layers.data(name='y', shape=[10, 20],
                             dtype='float32', lod_level=1)
            out = layers.sequence_expand(x=x, y=y, ref_level=0)
    """
    helper = LayerHelper('sequence_expand', input=x, **locals())
    dtype = helper.input_dtype()
    tmp = helper.create_tmp_variable(dtype)
    helper.append_op(
        type='sequence_expand',
        inputs={'X': x,
                'Y': y},
        outputs={'Out': tmp},
        attrs={'ref_level': ref_level})
    return tmp


def beam_search(pre_ids, ids, scores, beam_size, end_id, level=0):
    '''
    This function implements the beam search algorithm.

    Args:
        pre_ids (Variable): ${pre_ids_comment}
        ids (Variable): ${ids_comment}
        scores (Variable): ${scores_comment}
        beam_size (int): ${beam_size_comment}
        end_id (int): ${end_id_comment}
        level (int): ${level_comment}
    
    Returns:
        tuple: a tuple of beam_search output variables: selected_ids, selected_scores
    '''
    helper = LayerHelper('beam_search', **locals())
    score_type = scores.dtype
    id_type = ids.dtype

    selected_scores = helper.create_tmp_variable(dtype=score_type)
    selected_ids = helper.create_tmp_variable(dtype=id_type)

    helper.append_op(
        type='beam_search',
        inputs={
            'pre_ids': pre_ids,
            'ids': ids,
            'scores': scores,
        },
        outputs={
            'selected_ids': selected_ids,
            'selected_scores': selected_scores,
        },
        attrs={
            # TODO(ChunweiYan) to assure other value support
            'level': level,
            'beam_size': beam_size,
            'end_id': end_id,
        })

    return selected_ids, selected_scores


def lstm_unit(x_t,
              hidden_t_prev,
              cell_t_prev,
              forget_bias=0.0,
              param_attr=None,
              bias_attr=None,
              name=None):
    """Lstm unit layer. The equation of a lstm step is:

        .. math::

            i_t & = \sigma(W_{x_i}x_{t} + W_{h_i}h_{t-1} + b_i)

            f_t & = \sigma(W_{x_f}x_{t} + W_{h_f}h_{t-1} + b_f)

            c_t & = f_tc_{t-1} + i_t tanh (W_{x_c}x_t + W_{h_c}h_{t-1} + b_c)

            o_t & = \sigma(W_{x_o}x_{t} + W_{h_o}h_{t-1} + b_o)

            h_t & = o_t tanh(c_t)

    The inputs of lstm unit include :math:`x_t`, :math:`h_{t-1}` and
    :math:`c_{t-1}`. The 2nd dimensions of :math:`h_{t-1}` and :math:`c_{t-1}`
    should be same. The implementation separates the linear transformation and
    non-linear transformation apart. Here, we take :math:`i_t` as an example.
    The linear transformation is applied by calling a `fc` layer and the
    equation is:

        .. math::

            L_{i_t} = W_{x_i}x_{t} + W_{h_i}h_{t-1} + b_i

    The non-linear transformation is applied by calling `lstm_unit_op` and the
    equation is:

        .. math::

            i_t = \sigma(L_{i_t})

    This layer has two outputs including :math:`h_t` and :math:`o_t`.

    Args:
        x_t (Variable): The input value of current step, a 2-D tensor with shape
            M x N, M for batch size and N for input size.
        hidden_t_prev (Variable): The hidden value of lstm unit, a 2-D tensor
            with shape M x S, M for batch size and S for size of lstm unit.
        cell_t_prev (Variable): The cell value of lstm unit, a 2-D tensor with
            shape M x S, M for batch size and S for size of lstm unit.
        forget_bias (float): The forget bias of lstm unit.
        param_attr (ParamAttr): The attributes of parameter weights, used to set
            initializer, name etc.
        bias_attr (ParamAttr): The attributes of bias weights, if not False,
            bias weights will be created and be set to default value.
        name(str|None): A name for this layer(optional). If set None, the layer
                       will be named automatically.

    Returns:
        tuple: The hidden value and cell value of lstm unit.

    Raises:
        ValueError: The ranks of **x_t**, **hidden_t_prev** and **cell_t_prev**
                    not be 2 or the 1st dimensions of **x_t**, **hidden_t_prev**
                    and **cell_t_prev** not be the same or the 2nd dimensions of
                    **hidden_t_prev** and **cell_t_prev** not be the same.

    Examples:

        .. code-block:: python

             x_t = fluid.layers.fc(input=x_t_data, size=10)
             prev_hidden = fluid.layers.fc(input=prev_hidden_data, size=30)
             prev_cell = fluid.layers.fc(input=prev_cell_data, size=30)
             hidden_value, cell_value = fluid.layers.lstm_unit(x_t=x_t,
                                                    hidden_t_prev=prev_hidden,
                                                    cell_t_prev=prev_cell)
    """
    helper = LayerHelper('lstm_unit', **locals())

    if len(x_t.shape) != 2:
        raise ValueError("Rank of x_t must be 2.")

    if len(hidden_t_prev.shape) != 2:
        raise ValueError("Rank of hidden_t_prev must be 2.")

    if len(cell_t_prev.shape) != 2:
        raise ValueError("Rank of cell_t_prev must be 2.")

    if x_t.shape[0] != hidden_t_prev.shape[0] or x_t.shape[
            0] != cell_t_prev.shape[0]:
        raise ValueError("The 1st dimensions of x_t, hidden_t_prev and "
                         "cell_t_prev must be the same.")

    if hidden_t_prev.shape[1] != cell_t_prev.shape[1]:
        raise ValueError("The 2nd dimensions of hidden_t_prev and "
                         "cell_t_prev must be the same.")

    if bias_attr is None:
        bias_attr = ParamAttr()

    size = cell_t_prev.shape[1]
    concat_out = concat(input=[x_t, hidden_t_prev], axis=1)
    fc_out = fc(input=concat_out,
                size=4 * size,
                param_attr=param_attr,
                bias_attr=bias_attr)
    dtype = x_t.dtype
    c = helper.create_tmp_variable(dtype)
    h = helper.create_tmp_variable(dtype)

    helper.append_op(
        type='lstm_unit',
        inputs={"X": fc_out,
                "C_prev": cell_t_prev},
        outputs={"C": c,
                 "H": h},
        attrs={"forget_bias": forget_bias})

    return h, c


def reduce_sum(input, dim=None, keep_dim=False, name=None):
    """
    Computes the sum of tensor elements over the given dimension.

    Args:
        input (Variable): The input variable which is a Tensor or LoDTensor.
        dim (list|int|None): The dimensions along which the sum is performed. If
            :attr:`None`, sum all elements of :attr:`input` and return a
            Tensor variable with a single element, otherwise must be in the
            range :math:`[-rank(input), rank(input))`. If :math:`dim[i] < 0`,
            the dimension to reduce is :math:`rank + dim[i]`.
        keep_dim (bool|False): Whether to reserve the reduced dimension in the
            output Tensor. The result tensor will have one fewer dimension
            than the :attr:`input` unless :attr:`keep_dim` is true.
        name(str|None): A name for this layer(optional). If set None, the layer
                       will be named automatically.

    Returns:
        Variable: The reduced Tensor variable.

    Examples:
        .. code-block:: python

            # x is a Tensor variable with following elements:
            #    [[0.2, 0.3, 0.5, 0.9]
            #     [0.1, 0.2, 0.6, 0.7]]
            # Each example is followed by the correspending output tensor.
            fluid.layers.reduce_sum(x)  # [3.5]
            fluid.layers.reduce_sum(x, dim=0)  # [0.3, 0.5, 1.1, 1.6]
            fluid.layers.reduce_sum(x, dim=-1)  # [1.9, 1.6]
            fluid.layers.reduce_sum(x, dim=1, keep_dim=True)  # [[1.9], [1.6]]

            # x is a Tensor variable with shape [2, 2, 2] and elements as below:
            #      [[[1, 2], [3, 4]],
            #      [[5, 6], [7, 8]]]
            # Each example is followed by the correspending output tensor.
            fluid.layers.reduce_sum(x, dim=[1, 2]) # [10, 26]
            fluid.layers.reduce_sum(x, dim=[0, 1]) # [16, 20]

    """
    helper = LayerHelper('reduce_sum', **locals())
    out = helper.create_tmp_variable(dtype=helper.input_dtype())
    if dim is not None and not isinstance(dim, list):
        dim = [dim]
    helper.append_op(
        type='reduce_sum',
        inputs={'X': input},
        outputs={'Out': out},
        attrs={
            'dim': dim if dim != None else [0],
            'keep_dim': keep_dim,
            'reduce_all': True if dim == None else False
        })
    return out


def reduce_mean(input, dim=None, keep_dim=False, name=None):
    """
    Computes the mean of tensor elements over the given dimension.

    Args:
        input (Variable): The input variable which is a Tensor or LoDTensor.
        dim (list|int|None): The dimensions along which the mean is computed. If
            :attr:`None`, compute the mean over all elements of :attr:`input`
            and return a Tensor variable with a single element, otherwise
            must be in the range :math:`[-rank(input), rank(input))`. If
            :math:`dim[i] < 0`, the dimension to reduce is :math:`rank + dim[i]`.
        keep_dim (bool): Whether to reserve the reduced dimension in the
            output Tensor. The result tensor will have one fewer dimension
            than the :attr:`input` unless :attr:`keep_dim` is true.
        name(str|None): A name for this layer(optional). If set None, the layer
                       will be named automatically.

    Returns:
        Variable: The reduced Tensor variable.

    Examples:
        .. code-block:: python

            # x is a Tensor variable with following elements:
            #    [[0.2, 0.3, 0.5, 0.9]
            #     [0.1, 0.2, 0.6, 0.7]]
            # Each example is followed by the correspending output tensor.
            fluid.layers.reduce_mean(x)  # [0.4375]
            fluid.layers.reduce_mean(x, dim=0)  # [0.15, 0.25, 0.55, 0.8]
            fluid.layers.reduce_mean(x, dim=-1)  # [0.475, 0.4]
            fluid.layers.reduce_mean(
                x, dim=1, keep_dim=True)  # [[0.475], [0.4]]

            # x is a Tensor variable with shape [2, 2, 2] and elements as below:
            #      [[[1.0, 2.0], [3.0, 4.0]],
            #      [[5.0, 6.0], [7.0, 8.0]]]
            # Each example is followed by the correspending output tensor.
            fluid.layers.reduce_mean(x, dim=[1, 2]) # [2.5, 6.5]
            fluid.layers.reduce_mean(x, dim=[0, 1]) # [4.0, 5.0]
    """
    helper = LayerHelper('reduce_mean', **locals())
    out = helper.create_tmp_variable(dtype=helper.input_dtype())
    if dim is not None and not isinstance(dim, list):
        dim = [dim]
    helper.append_op(
        type='reduce_mean',
        inputs={'X': input},
        outputs={'Out': out},
        attrs={
            'dim': dim if dim != None else [0],
            'keep_dim': keep_dim,
            'reduce_all': True if dim == None else False
        })
    return out


def reduce_max(input, dim=None, keep_dim=False, name=None):
    """
    Computes the maximum of tensor elements over the given dimension.

    Args:
        input (Variable): The input variable which is a Tensor or LoDTensor.
        dim (list|int|None): The dimension along which the maximum is computed.
            If :attr:`None`, compute the maximum over all elements of
            :attr:`input` and return a Tensor variable with a single element,
            otherwise must be in the range :math:`[-rank(input), rank(input))`.
            If :math:`dim[i] < 0`, the dimension to reduce is :math:`rank + dim[i]`.
        keep_dim (bool): Whether to reserve the reduced dimension in the
            output Tensor. The result tensor will have one fewer dimension
            than the :attr:`input` unless :attr:`keep_dim` is true.
        name(str|None): A name for this layer(optional). If set None, the layer
                       will be named automatically.

    Returns:
        Variable: The reduced Tensor variable.

    Examples:
        .. code-block:: python

            # x is a Tensor variable with following elements:
            #    [[0.2, 0.3, 0.5, 0.9]
            #     [0.1, 0.2, 0.6, 0.7]]
            # Each example is followed by the correspending output tensor.
            fluid.layers.reduce_max(x)  # [0.9]
            fluid.layers.reduce_max(x, dim=0)  # [0.2, 0.3, 0.6, 0.9]
            fluid.layers.reduce_max(x, dim=-1)  # [0.9, 0.7]
            fluid.layers.reduce_max(x, dim=1, keep_dim=True)  # [[0.9], [0.7]]

            # x is a Tensor variable with shape [2, 2, 2] and elements as below:
            #      [[[1.0, 2.0], [3.0, 4.0]],
            #      [[5.0, 6.0], [7.0, 8.0]]]
            # Each example is followed by the correspending output tensor.
            fluid.layers.reduce_max(x, dim=[1, 2]) # [4.0, 8.0]
            fluid.layers.reduce_max(x, dim=[0, 1]) # [7.0, 8.0]
    """
    helper = LayerHelper('reduce_max', **locals())
    out = helper.create_tmp_variable(dtype=helper.input_dtype())
    if dim is not None and not isinstance(dim, list):
        dim = [dim]
    helper.append_op(
        type='reduce_max',
        inputs={'X': input},
        outputs={'Out': out},
        attrs={
            'dim': dim if dim != None else [0],
            'keep_dim': keep_dim,
            'reduce_all': True if dim == None else False
        })
    return out


def reduce_min(input, dim=None, keep_dim=False, name=None):
    """
    Computes the minimum of tensor elements over the given dimension.

    Args:
        input (Variable): The input variable which is a Tensor or LoDTensor.
        dim (list|int|None): The dimensions along which the minimum is computed.
            If :attr:`None`, compute the minimum over all elements of
            :attr:`input` and return a Tensor variable with a single element,
            otherwise must be in the range :math:`[-rank(input), rank(input))`.
            If :math:`dim[i] < 0`, the dimension to reduce is :math:`rank + dim[i]`.
        keep_dim (bool): Whether to reserve the reduced dimension in the
            output Tensor. The result tensor will have one fewer dimension
            than the :attr:`input` unless :attr:`keep_dim` is true.
        name(str|None): A name for this layer(optional). If set None, the layer
                       will be named automatically.

    Returns:
        Variable: The reduced Tensor variable.

    Examples:
        .. code-block:: python

            # x is a Tensor variable with following elements:
            #    [[0.2, 0.3, 0.5, 0.9]
            #     [0.1, 0.2, 0.6, 0.7]]
            # Each example is followed by the correspending output tensor.
            fluid.layers.reduce_min(x)  # [0.1]
            fluid.layers.reduce_min(x, dim=0)  # [0.1, 0.2, 0.5, 0.7]
            fluid.layers.reduce_min(x, dim=-1)  # [0.2, 0.1]
            fluid.layers.reduce_min(x, dim=1, keep_dim=True)  # [[0.2], [0.1]]

            # x is a Tensor variable with shape [2, 2, 2] and elements as below:
            #      [[[1.0, 2.0], [3.0, 4.0]],
            #      [[5.0, 6.0], [7.0, 8.0]]]
            # Each example is followed by the correspending output tensor.
            fluid.layers.reduce_min(x, dim=[1, 2]) # [1.0, 5.0]
            fluid.layers.reduce_min(x, dim=[0, 1]) # [1.0, 2.0]
    """
    helper = LayerHelper('reduce_min', **locals())
    out = helper.create_tmp_variable(dtype=helper.input_dtype())
    if dim is not None and not isinstance(dim, list):
        dim = [dim]
    helper.append_op(
        type='reduce_min',
        inputs={'X': input},
        outputs={'Out': out},
        attrs={
            'dim': dim if dim != None else [0],
            'keep_dim': keep_dim,
            'reduce_all': True if dim == None else False
        })
    return out


def reduce_prod(input, dim=None, keep_dim=False, name=None):
    """
    Computes the product of tensor elements over the given dimension.

    Args:
        input (Variable): The input variable which is a Tensor or LoDTensor.
        dim (list|int|None): The dimensions along which the product is performed. If
            :attr:`None`, multipy all elements of :attr:`input` and return a
            Tensor variable with a single element, otherwise must be in the
            range :math:`[-rank(input), rank(input))`. If :math:`dim[i] < 0`,
            the dimension to reduce is :math:`rank + dim[i]`.
        keep_dim (bool|False): Whether to reserve the reduced dimension in the
            output Tensor. The result tensor will have one fewer dimension
            than the :attr:`input` unless :attr:`keep_dim` is true.
        name(str|None): A name for this layer(optional). If set None, the
            layer will be named automatically.

    Returns:
        Variable: The reduced Tensor variable.

    Examples:
        .. code-block:: python

            # x is a Tensor variable with following elements:
            #    [[0.2, 0.3, 0.5, 0.9]
            #     [0.1, 0.2, 0.6, 0.7]]
            # Each example is followed by the correspending output tensor.
            fluid.layers.reduce_prod(x)  # [0.0002268]
            fluid.layers.reduce_prod(x, dim=0)  # [0.02, 0.06, 0.3, 0.63]
            fluid.layers.reduce_prod(x, dim=-1)  # [0.027, 0.0084]
            fluid.layers.reduce_prod(x, dim=1,
                                     keep_dim=True)  # [[0.027], [0.0084]]

            # x is a Tensor variable with shape [2, 2, 2] and elements as below:
            #      [[[1.0, 2.0], [3.0, 4.0]],
            #      [[5.0, 6.0], [7.0, 8.0]]]
            # Each example is followed by the correspending output tensor.
            fluid.layers.reduce_prod(x, dim=[1, 2]) # [24.0, 1680.0]
            fluid.layers.reduce_prod(x, dim=[0, 1]) # [105.0, 384.0]
    """
    helper = LayerHelper('reduce_prod', **locals())
    out = helper.create_tmp_variable(dtype=helper.input_dtype())
    if dim is not None and not isinstance(dim, list):
        dim = [dim]
    helper.append_op(
        type='reduce_prod',
        inputs={'X': input},
        outputs={'Out': out},
        attrs={
            'dim': dim if dim != None else [0],
            'keep_dim': keep_dim,
            'reduce_all': True if dim == None else False
        })
    return out


def split(input, num_or_sections, dim=-1, name=None):
    """
    Split the input tensor into multiple sub-tensors.

    Args:
        input (Variable): The input variable which is a Tensor or LoDTensor.
        num_or_sections (int|list): If :attr:`num_or_sections` is an integer,
            then the integer indicates the number of equal sized sub-tensors
            that the tensor will be divided into. If :attr:`num_or_sections`
            is a list of integers, the length of list indicates the number of
            sub-tensors and the integers indicate the sizes of sub-tensors'
            :attr:`dim` dimension orderly.
        dim (int): The dimension along which to split. If :math:`dim < 0`, the
            dimension to split along is :math:`rank(input) + dim`.
        name(str|None): A name for this layer(optional). If set None, the layer
                       will be named automatically.

    Returns:
        List: The list of segmented tensor variables.

    Examples:
        .. code-block:: python

            # x is a Tensor variable with shape [3, 9, 5]:
            x0, x1, x2 = fluid.layers.split(x, num_or_sections=3, dim=1)
            x0.shape  # [3, 3, 5]
            x1.shape  # [3, 3, 5]
            x2.shape  # [3, 3, 5]
            x0, x1, x2 = fluid.layers.split(
                x, num_or_sections=[2, 3, 4], dim=1)
            x0.shape  # [3, 2, 5]
            x1.shape  # [3, 3, 5]
            x2.shape  # [3, 4, 5]
    """
    helper = LayerHelper('split', **locals())
    input_shape = input.shape
    dim = (len(input_shape) + dim) if dim < 0 else dim
    if isinstance(num_or_sections, int):
        assert num_or_sections > 1, 'num_or_sections must be more than 1.'
        num = num_or_sections
    else:
        assert len(num_or_sections) < input_shape[
            dim], 'len(num_or_sections) must not be more than input.shape[dim].'
        num = len(num_or_sections)
    outs = [
        helper.create_tmp_variable(dtype=helper.input_dtype())
        for i in range(num)
    ]
    helper.append_op(
        type='split',
        inputs={'X': input},
        outputs={'Out': outs},
        attrs={
            'num': num_or_sections if isinstance(num_or_sections, int) else 0,
            'sections': num_or_sections
            if isinstance(num_or_sections, list) else [],
            'axis': dim
        })
    return outs


def l2_normalize(x, axis, epsilon=1e-12, name=None):
    """
    **L2 normalize Layer**

    The l2 normalize layer normalizes `x` along dimension `axis` using an L2
    norm. For a 1-D tensor (`dim` is fixed to 0), this layer computes

    .. math::
    y = \frac{x}{ \sqrt{\sum {x^2} + epsion }}

    For `x` with more dimensions, this layer independently normalizes each 1-D
    slice along dimension `axis`.

    Args:
        x(Variable|list): The input tensor to l2_normalize layer.
        axis(int): The axis on which to apply normalization. If `axis < 0`,
            the dimension to normalization is rank(X) + axis. -1 is the
            last dimension.
        epsilon(float): The epsilon value is used to avoid division by zero,
            the defalut value is 1e-10.
        name(str|None): A name for this layer(optional). If set None, the layer
            will be named automatically.


    Returns:
        Variable: The output tensor variable.

    Examples:
        .. code-block:: python

          data = fluid.layers.data(name="data",
                                   shape=(3, 17, 13),
                                   dtype="float32")
          normed = fluid.layers.l2_normalize(x=data, axis=1)
    """

    if len(x.shape) == 1:
        axis = 0
    helper = LayerHelper("l2_normalize", **locals())

    out = helper.create_tmp_variable(dtype=x.dtype)
    norm = helper.create_tmp_variable(dtype=x.dtype)
    helper.append_op(
        type="norm",
        inputs={"X": x},
        outputs={"Out": out,
                 "Norm": norm},
        attrs={
            "axis": 1 if axis is None else axis,
            "epsilon": epsilon,
        })
    return out


def matmul(x, y, transpose_x=False, transpose_y=False, name=None):
    """
    Applies matrix multiplication to two tensors.

    Currently, the input tensors' rank can be any, but when the rank of any
    inputs is bigger than 3, this two inputs' rank should be equal.

    The actual behavior depends on the shapes of :math:`x`, :math:`y` and the
    flag values of :attr:`transpose_x`, :attr:`transpose_y`. Specifically:

    - If a transpose flag is specified, the last two dimensions of the tensor
      are transposed. If the tensor is rank-1 of shape :math:`[D]`, then for
      :math:`x` it is treated as :math:`[1, D]` in nontransposed form and as
      :math:`[D, 1]` in transposed form, whereas for :math:`y` it is the
      opposite: It is treated as :math:`[D, 1]` in nontransposed form and as
      :math:`[1, D]` in transposed form.

    - After transpose, the two tensors are 2-D or n-D and matrix multiplication
      performs in the following way.

      - If both are 2-D, they are multiplied like conventional matrices.
      - If either is n-D, it is treated as a stack of matrices residing in the
        last two dimensions and a batched matrix multiply supporting broadcast
        applies on the two tensors.

    Also note that if the raw tensor :math:`x` or :math:`y` is rank-1 and
    nontransposed, the prepended or appended dimension :math:`1` will be
    removed after matrix multiplication.

    Args:
        x (Variable): The input variable which is a Tensor or LoDTensor.
        y (Variable): The input variable which is a Tensor or LoDTensor.
        transpose_x (bool): Whether to transpose :math:`x` before multiplication.
        transpose_y (bool): Whether to transpose :math:`y` before multiplication.
        name(str|None): A name for this layer(optional). If set None, the layer
            will be named automatically.

    Returns:
        Variable: The product Tensor variable.

    Examples:
        .. code-block:: python

            # Examples to clarify shapes of the inputs and output
            # x: [B, ..., M, K], y: [B, ..., K, N]
            fluid.layers.matmul(x, y)  # out: [B, ..., M, N]

            # x: [B, M, K], y: [B, K, N]
            fluid.layers.matmul(x, y)  # out: [B, M, N]

            # x: [B, M, K], y: [K, N]
            fluid.layers.matmul(x, y)  # out: [B, M, N]

            # x: [M, K], y: [K, N]
            fluid.layers.matmul(x, y)  # out: [M, N]

            # x: [B, M, K], y: [K]
            fluid.layers.matmul(x, y)  # out: [B, M]

            # x: [K], y: [K]
            fluid.layers.matmul(x, y)  # out: [1]

            # x: [M], y: [N]
            fluid.layers.matmul(x, y, True, True)  # out: [M, N]
    """

    def __check_input(x, y):
        if len(y.shape) > len(x.shape):
            raise ValueError(
                "Invalid inputs for matmul. "
                "x's rank should be always greater than or equal to y'rank.")

        x_shape = list(x.shape)
        y_shape = list(y.shape)
        if len(x_shape) == 1:
            x_shape = [1] + x_shape
        if len(y_shape) == 1:
            y_shape = y_shape + [1]

        # check the inner 2 dimensions
        if transpose_x:
            x_shape[-2], x_shape[-1] = x_shape[-1], x_shape[-2]
        if transpose_y:
            y_shape[-2], y_shape[-1] = y_shape[-1], y_shape[-2]
        if x_shape[-1] != y_shape[-2]:
            raise ValueError("Invalid inputs for matmul.")

        if len(y_shape) > 2:
            for i, dim_x in enumerate(x_shape[:-2]):
                if dim_x != y_shape[i]:
                    raise ValueError("Invalid inputs for matmul.")

    __check_input(x, y)

    helper = LayerHelper('matmul', **locals())
    out = helper.create_tmp_variable(dtype=x.dtype)
    helper.append_op(
        type='matmul',
        inputs={'X': x,
                'Y': y},
        outputs={'Out': out},
        attrs={'transpose_X': transpose_x,
               'transpose_Y': transpose_y})
    return out


def topk(input, k, name=None):
    """
    This operator is used to find values and indices of the k largest entries
    for the last dimension.

    If the input is a vector (rank=1), finds the k largest entries in the vector
    and outputs their values and indices as vectors. Thus values[j] is the j-th
    largest entry in input, and its index is indices[j].

    If the input is a Tensor with higher rank, this operator computes the top k
    entries along the last dimension.

    Args:
        input(Variable): The input variable which can be a vector or Tensor with
            higher rank.
        k(int): An integer value to specify the top k largest elements.
        name(str|None): A name for this layer(optional). If set None, the layer
                       will be named automatically.

    Returns:
        values(Variable): The k largest elements along each last dimensional
            slice.
        indices(Variable): The indices of values within the last dimension of
            input.

    Examples:
        .. code-block:: python

            top5_values, top5_indices = layers.topk(input, k=5)
    """
    shape = input.shape
    if k < 1 and k >= shape[-1]:
        raise ValueError("k must be greater than 0 and less than %d." %
                         (shape[-1]))

    helper = LayerHelper("top_k", **locals())
    values = helper.create_tmp_variable(dtype=input.dtype)
    indices = helper.create_tmp_variable(dtype="int64")
    helper.append_op(
        type="top_k",
        inputs={"X": [input]},
        outputs={"Out": [values],
                 "Indices": [indices]},
        attrs={"k": k})
    values.stop_gradient = True
    indices.stop_gradient = True
    return values, indices


def edit_distance(input, label, normalized=True, ignored_tokens=None,
                  name=None):
    """
    EditDistance operator computes the edit distances between a batch of
    hypothesis strings and their references. Edit distance, also called
    Levenshtein distance, measures how dissimilar two strings are by counting
    the minimum number of operations to transform one string into anthor.
    Here the operations include insertion, deletion, and substitution.

    For example, given hypothesis string A = "kitten" and reference
    B = "sitting", the edit distance is 3 for A will be transformed into B
    at least after two substitutions and one insertion:

    "kitten" -> "sitten" -> "sittin" -> "sitting"

    Input(Hyps) is a LoDTensor consisting of all the hypothesis strings with
    the total number denoted by `batch_size`, and the separation is specified
    by the LoD information. And the `batch_size` reference strings are arranged
    in order in the same way in the LoDTensor Input(Refs).

    Output(Out) contains the `batch_size` results and each stands for the edit
    distance for a pair of strings respectively. If Attr(normalized) is true,
    the edit distance will be divided by the length of reference string.

    Args:
        input(Variable): The indices for hypothesis strings.
        label(Variable): The indices for reference strings.
        normalized(bool): Indicated whether to normalize the edit distance by
                          the length of reference string.
        ignored_tokens(list of int): Tokens that should be removed before
                                     calculating edit distance.
        name (str): The name of this layer. It is optional.

    Returns:
        Variable: sequence-to-sequence edit distance in shape [batch_size, 1].

    Examples:
        .. code-block:: python

            x = fluid.layers.data(name='x', shape=[8], dtype='float32')
            y = fluid.layers.data(name='y', shape=[7], dtype='float32')

            cost = fluid.layers.edit_distance(input=x,label=y)
    """
    helper = LayerHelper("edit_distance", **locals())

    # remove some tokens from input and labels
    if ignored_tokens is not None and len(ignored_tokens) > 0:
        erased_input = helper.create_tmp_variable(dtype="int64")
        erased_label = helper.create_tmp_variable(dtype="int64")

        helper.append_op(
            type="sequence_erase",
            inputs={"X": [input]},
            outputs={"Out": [erased_input]},
            attrs={"tokens": ignored_tokens})
        input = erased_input

        helper.append_op(
            type="sequence_erase",
            inputs={"X": [label]},
            outputs={"Out": [erased_label]},
            attrs={"tokens": ignored_tokens})
        label = erased_label

    # edit distance op
    edit_distance_out = helper.create_tmp_variable(dtype="int64")
    sequence_num = helper.create_tmp_variable(dtype="int64")
    helper.append_op(
        type="edit_distance",
        inputs={"Hyps": [input],
                "Refs": [label]},
        outputs={"Out": [edit_distance_out],
                 "SequenceNum": [sequence_num]},
        attrs={"normalized": normalized})

    return edit_distance_out, sequence_num


def ctc_greedy_decoder(input, blank, name=None):
    """
    This op is used to decode sequences by greedy policy by below steps:

    1. Get the indexes of max value for each row in input. a.k.a.
       numpy.argmax(input, axis=0).
    2. For each sequence in result of step1, merge repeated tokens between two
       blanks and delete all blanks.

    A simple example as below:

    .. code-block:: text

        Given:

        input.data = [[0.6, 0.1, 0.3, 0.1],
                      [0.3, 0.2, 0.4, 0.1],
                      [0.1, 0.5, 0.1, 0.3],
                      [0.5, 0.1, 0.3, 0.1],

                      [0.5, 0.1, 0.3, 0.1],
                      [0.2, 0.2, 0.2, 0.4],
                      [0.2, 0.2, 0.1, 0.5],
                      [0.5, 0.1, 0.3, 0.1]]

        input.lod = [[0, 4, 8]]

        Then:

        output.data = [[2],
                       [1],
                       [3]]

        output.lod = [[0, 2, 3]]

    Args:

        input(Variable): (LoDTensor<float>), the probabilities of
                         variable-length sequences, which is a 2-D Tensor with
                         LoD information. It's shape is [Lp, num_classes + 1],
                         where Lp is the sum of all input sequences' length and
                         num_classes is the true number of classes. (not
                         including the blank label).
        blank(int): the blank label index of Connectionist Temporal
                    Classification (CTC) loss, which is in thehalf-opened
                    interval [0, num_classes + 1).
        name (str): The name of this layer. It is optional.

    Returns:
        Variable: CTC greedy decode result. If all the sequences in result were
        empty, the result LoDTensor will be [-1] with LoD [[0]] and dims [1, 1].

    Examples:
        .. code-block:: python

            x = fluid.layers.data(name='x', shape=[8], dtype='float32')

            cost = fluid.layers.ctc_greedy_decoder(input=x, blank=0)
    """
    helper = LayerHelper("ctc_greedy_decoder", **locals())
    _, topk_indices = topk(input, k=1)

    # ctc align op
    ctc_out = helper.create_tmp_variable(dtype="int64")
    helper.append_op(
        type="ctc_align",
        inputs={"Input": [topk_indices]},
        outputs={"Output": [ctc_out]},
        attrs={"merge_repeated": True,
               "blank": blank})
    return ctc_out


def warpctc(input, label, blank=0, norm_by_times=False):
    """
    An operator integrating the open source Warp-CTC library
    (https://github.com/baidu-research/warp-ctc)
    to compute Connectionist Temporal Classification (CTC) loss.
    It can be aliased as softmax with CTC, since a native softmax activation is
    interated to the Warp-CTC library, to to normlize values for each row of the
    input tensor.

    Args:
        input(Variable): (LodTensor, default: LoDTensor<float>),
            the unscaled probabilities of variable-length sequences,
            which is a 2-D Tensor with LoD information.
            It's shape is [Lp, num_classes + 1], where Lp is the sum of all input
            sequences' length and num_classes is the true number of classes.
            (not including the blank label).
        label(Variable): (LodTensor, default: LoDTensor<int>), the ground truth
            of variable-length sequence, which is a 2-D Tensor with LoD
            information. It is of the shape [Lg, 1], where Lg is th sum of
            all labels' length.
        blank (int): default 0, the blank label index of Connectionist
            Temporal Classification (CTC) loss, which is in the
            half-opened interval [0, num_classes + 1).
        norm_by_times (bool): default false, whether to normalize
            the gradients by the number of time-step, which is also the
            sequence's length. There is no need to normalize the gradients
            if warpctc layer was follewed by a mean_op.

    Returns:
        Variable: The Connectionist Temporal Classification (CTC) loss,
        which is a 2-D Tensor of the shape [batch_size, 1].

    Examples:
        .. code-block:: python
            y = layers.data(
                name='y', shape=[11, 8], dtype='float32', lod_level=1)
            y_predict = layers.data(
                name='y_predict', shape=[11, 1], dtype='float32')
            cost = layers.warpctc(input=y_predict, label=y)

    """
    helper = LayerHelper('warpctc', **locals())
    loss_out = helper.create_tmp_variable(dtype=input.dtype)
    grad_out = helper.create_tmp_variable(dtype=input.dtype)
    helper.append_op(
        type='warpctc',
        inputs={'Logits': [input],
                'Label': [label]},
        outputs={'WarpCTCGrad': [grad_out],
                 'Loss': [loss_out]},
        attrs={'blank': blank,
               'norm_by_times': norm_by_times})
    return loss_out


def sequence_reshape(input, new_dim):
    """
    **Sequence Reshape Layer**

    This layer will rearrange the input sequences. The new dimension is set by
    user. Length of each sequence is computed according to original length,
    original dimension and new dimension. The following example will help to
    illustrate the function of this layer:

    .. code-block:: text

        x is a LoDTensor:
            x.lod  = [[0, 2, 6]]
            x.data = [[1, 2], [3, 4],
                      [5, 6], [7, 8], [9, 10], [11, 12]]
            x.dims = [6, 2]

        set new_dim = 4

        then out is a LoDTensor:
            out.lod  = [[0, 1, 3]]
            out.data = [[1, 2, 3, 4],
                        [5, 6, 7, 8], [9, 10, 11, 12]]
            out.dims = [3, 4]

    Currently, only 1-level LoDTensor is supported and please make sure
    (original length * original dimension) can be divided by new dimension with
    no remainder for each sequence.

    Args:
        input (Variable): (LodTensor, default: LoDTensor<float>), a 2-D LoDTensor
            with shape being [N, M] where M for dimension.
        new_dim (int): New dimension which the input LoDTensor is reshaped to.

    Returns:
        Variable: Reshaped LoDTensor according to new dimension.

    Examples:
        .. code-block:: python

            x = fluid.layers.data(name='x', shape=[5, 20],
                              dtype='float32', lod_level=1)
            x_reshaped = layers.sequence_reshape(input=x, new_dim=10)
    """
    helper = LayerHelper('sequence_reshape', **locals())
    out = helper.create_tmp_variable(helper.input_dtype())
    helper.append_op(
        type='sequence_reshape',
        inputs={'X': [input]},
        outputs={'Out': [out]},
        attrs={'new_dim': new_dim})
    return out


# FIXME(wuyi): let docstring_checker.py understand @autodoc.
# For now, the comments in c++ use types like Tensor, but in python side
# the type is often "Variable", and arguments may vary.
@templatedoc(op_type="nce")
def nce(input,
        label,
        num_total_classes,
        sample_weight=None,
        param_attr=None,
        bias_attr=None,
        num_neg_samples=None):
    """
    ${comment}

    Args:
        input (Variable): input variable.
        label (Variable): label.
        num_total_classes (int):${num_total_classes_comment}
        sample_weight (int): ${sample_weight_comment}
        param_attr (ParamAttr|None): attributes for parameter
        bias_attr (ParamAttr|None): attributes for bias
        num_neg_samples (int): ${num_neg_samples_comment}
    
    Returns:
        Variable: output of nce layer.
    """
    helper = LayerHelper('nce', **locals())
    assert isinstance(input, Variable)
    dim = input.shape[1]
    assert isinstance(label, Variable)
    num_true_class = label.shape[1]
    w = helper.create_parameter(
        attr=helper.param_attr,
        shape=[num_total_classes, dim],
        is_bias=False,
        dtype=input.dtype)
    b = helper.create_parameter(
        attr=helper.bias_attr,
        shape=[num_total_classes, 1],
        is_bias=True,
        dtype=input.dtype)
    cost = helper.create_tmp_variable(dtype=input.dtype)
    sample_logits = helper.create_tmp_variable(dtype=input.dtype)
    sample_labels = helper.create_tmp_variable(dtype=label.dtype)

    if num_neg_samples is None:
        num_neg_samples = 10
    else:
        num_neg_samples = int(num_neg_samples)

    attrs = {
        'num_total_classes': int(num_total_classes),
        'num_neg_samples': num_neg_samples
    }

    helper.append_op(
        type='nce',
        inputs={
            'Input': input,
            'Label': label,
            'Weight': w,
            'Bias': b,
            'SampleWeight': sample_weight if sample_weight is not None else []
        },
        outputs={
            'Cost': cost,
            'SampleLogits': sample_logits,
            'SampleLabels': sample_labels
        },
        attrs=attrs)
    return cost / (num_neg_samples + 1)


def transpose(x, perm, name=None):
    """
    Permute the dimensions of `input` according to `perm`.

    The `i`-th dimension  of the returned tensor will correspond to the
    perm[i]-th dimension of `input`.

    Args:
        x (Variable): The input Tensor.
        perm (list): A permutation of the dimensions of `input`.
        name (str): The name of this layer. It is optional.

    Returns:
        Variable: A transposed Tensor.

    Examples:
        .. code-block:: python

            x = fluid.layers.data(name='x', shape=[5, 10, 15], dtype='float32')
            x_transposed = layers.transpose(x, perm=[1, 0, 2])
    """

    if len(perm) != len(x.shape):
        raise ValueError(
            "Input(perm) is the permutation of dimensions of Input(input). "
            "It's length shoud be equal to Input(input)'s rank.")
    for idx, dim in enumerate(perm):
        if dim >= len(x.shape):
            raise ValueError(
                "Each element in perm should be less than x's rank. "
                "%d-th element in perm is %d which accesses x's rank %d." %
                (idx, perm[idx], len(x.shape)))

    helper = LayerHelper('transpose', **locals())
    out = helper.create_tmp_variable(x.dtype)
    helper.append_op(
        type='transpose',
        inputs={'X': [x]},
        outputs={'Out': [out]},
        attrs={'axis': perm})
    return out


def im2sequence(input, filter_size=1, stride=1, padding=0, name=None):
    """
    Extracts image patches from the input tensor to form a tensor of shape
    {input.batch_size * output_height * output_width, filter_size_H *
    filter_size_W * input.channels} which is similar with im2col.
    This op use filter / kernel to scan images and convert these images to
    sequences. After expanding, the number of time step are
    output_height * output_width for an image, in which output_height and
    output_width are calculated by below equation:

    .. math::

        output\_size = 1 + \
            (2 * padding + img\_size - block\_size + stride - 1) / stride

    And the dimension of each time step is block_y * block_x * input.channels.

    Args:
        input (Variable): The input should be a tensor in NCHW format.

        filter_size(int|tuple|None): The filter size. If filter_size is a tuple,
            it must contain two integers, (filter_size_H, filter_size_W).
            Otherwise, the filter will be a square.

        stride(int|tuple): The stride size. If stride is a tuple, it must
            contain two integers, (stride_H, stride_W). Otherwise, the
            stride_H = stride_W = stride. Default: stride = 1.

        padding(int|tuple): The padding size. If padding is a tuple, it can
            contain two integers like (padding_H, padding_W) which means
            padding_up = padding_down = padding_H and
            padding_left = padding_right = padding_W. Or it can use
            (padding_up, padding_left, padding_down, padding_right) to indicate
            paddings of four direction. Otherwise, a scalar padding means
            padding_up = padding_down = padding_left = padding_right = padding
            Default: padding = 0.

        name (int): The name of this layer. It is optional.

    Returns:
        output: The output is a LoDTensor with shape
        {input.batch_size * output_height * output_width,
        filter_size_H * filter_size_W * input.channels}.
        If we regard output as a matrix, each row of this matrix is
        a step of a sequence.

    Examples:

    As an example:

        .. code-block:: text

            Given:

            x = [[[[ 6.  2.  1.]
                   [ 8.  3.  5.]
                   [ 0.  2.  6.]]

                  [[ 2.  4.  4.]
                   [ 6.  3.  0.]
                   [ 6.  4.  7.]]]

                 [[[ 6.  7.  1.]
                   [ 5.  7.  9.]
                   [ 2.  4.  8.]]

                  [[ 1.  2.  1.]
                   [ 1.  3.  5.]
                   [ 9.  0.  8.]]]]

            x.dims = {2, 2, 3, 3}

            And:

            filter = [2, 2]
            stride = [1, 1]
            padding = [0, 0]

            Then:

            output.data = [[ 6.  2.  8.  3.  2.  4.  6.  3.]
                           [ 2.  1.  3.  5.  4.  4.  3.  0.]
                           [ 8.  3.  0.  2.  6.  3.  6.  4.]
                           [ 3.  5.  2.  6.  3.  0.  4.  7.]
                           [ 6.  7.  5.  7.  1.  2.  1.  3.]
                           [ 7.  1.  7.  9.  2.  1.  3.  5.]
                           [ 5.  7.  2.  4.  1.  3.  9.  0.]
                           [ 7.  9.  4.  8.  3.  5.  0.  8.]]

            output.dims = {8, 9}

            output.lod = [[0, 4, 8]]

        The simple usage is:

        .. code-block:: python

            output = fluid.layers.im2sequence(
                input=layer, stride=[1, 1], filter_size=[2, 2])

    """

    if isinstance(filter_size, int):
        filter_size = [filter_size, filter_size]
    if isinstance(stride, int):
        stride = [stride, stride]
    if isinstance(padding, int):
        padding = [padding, padding]
    if len(padding) == 2:
        padding.append(padding[0])
        padding.append(padding[1])

    helper = LayerHelper('im2sequence', **locals())
    out = helper.create_tmp_variable(dtype=helper.input_dtype())
    helper.append_op(
        type='im2sequence',
        inputs={'X': input},
        outputs={'Out': out},
        attrs={
            'kernels': filter_size,
            'strides': stride,
            'paddings': padding,
        })
    return out


def row_conv(input, future_context_size, param_attr=None, act=None):
    """Row Conv Operator. This layer will apply lookahead convolution to
    **input**. The input variable should be a 2D LoDTensor with shape [T, D].
    Parameters with shape [future_context_size + 1, D] will be created. The math
    equation of row convolution is as follows:

    .. math::
        Out_{i} = \sum_{j = i} ^ {i + \\tau} X_{j} \odot W_{i - j}

    In the above equation:

    * :math:`Out_{i}`: The i-th row of output variable with shape [1, D].
    * :math:`\\tau`: Future context size.
    * :math:`X_{j}`: The j-th row of input variable with shape [1, D].
    * :math:`W_{i-j}`: The (i-j)-th row of parameters with shape [1, D].

    More details about row_conv please refer to the paper \
    (http://www.cs.cmu.edu/~dyogatam/papers/wang+etal.iclrworkshop2016.pdf) and
    the design document \
    (https://github.com/PaddlePaddle/Paddle/issues/2228#issuecomment-303903645).

    Args:
        input (Variable): Input variable, a 2D LoDTensor with shape [T, D].
        future_context_size (int): Future context size. Please note, the shape
            of convolution kernel is [future_context_size + 1, D].
        param_attr (ParamAttr): Attributes of parameters, including
            name, initializer etc.
        act (str): Non-linear activation to be applied to output variable.

    Returns:
        Variable: The output tensor with same shape as input tensor.

    Examples:
        .. code-block:: python

            x = fluid.layers.data(name='x', shape=[16],
                            dtype='float32', lod_level=1)
            out = fluid.layers.row_conv(input=x, future_context_size=2)
    """
    helper = LayerHelper('row_conv', **locals())
    dtype = helper.input_dtype()
    filter_shape = [future_context_size + 1, input.shape[1]]
    filter_param = helper.create_parameter(
        attr=helper.param_attr, shape=filter_shape, dtype=dtype)
    out = helper.create_tmp_variable(dtype)
    helper.append_op(
        type='row_conv',
        inputs={'X': [input],
                'Filter': [filter_param]},
        outputs={'Out': [out]})
    return helper.append_activation(out)


def multiplex(inputs, index):
    """
    **Multiplex Layer**

    Referring to the given index variable, this layer selects rows from the
    input variables to construct a multiplex variable. Assuming that there are
    :math:`m` input variables and :math:`I_i` represents the i-th input
    variable and :math:`i` is in [0, :math:`m`). All input variables are
    tensors with same shape [:math:`d_0`, :math:`d_1`, ..., :math:`d_R`].
    Please note that rank of the input tensor should be at least 2. Each input
    variable will be treated as a 2-D matrix with shape [:math:`M`, :math:`N`]
    where :math:`M` for :math:`d_0` and :math:`N` for :math:`d_1` * :math:`d_2`
    * ... * :math:`d_R`. Let :math:`I_i[j]` be the j-th row of the i-th input
    variable. The given index variable should be a 2-D tensor with shape
    [:math:`M`, 1]. Let `ID[i]` be the i-th index value of the index variable.
    Then the output variable will be a tensor with shape [:math:`d_0`,
    :math:`d_1`, ..., :math:`d_R`]. If we treat the output tensor as a 2-D
    matrix with shape [:math:`M`, :math:`N`] and let :math:`O[i]` be the i-th
    row of the matrix, then `O[i]` is equal to :math:`I_{ID[i]}[i]`.

    Args:
        inputs (list): A list of variables to gather from. All variables have the
                same shape and the rank is at least 2.
        index (Variable): Tensor<int32>, index variable which is a 2-D tensor
                with shape [M, 1] where M is the batch size.

    Returns:
        Variable: Multiplex variable gathered from input variables.

    Examples:
        .. code-block:: python

            x1 = fluid.layers.data(name='x1', shape=[4], dtype='float32')
            x2 = fluid.layers.data(name='x2', shape=[4], dtype='float32')
            index = fluid.layers.data(name='index', shape=[1], dtype='int32')
            out = fluid.layers.multiplex(inputs=[x1, x2], index=index)
    """
    helper = LayerHelper('multiplex', **locals())

    if not isinstance(inputs, list) and len(inputs) < 2:
        raise ValueError("inputs should be a list object and contains at least "
                         "2 elements.")

    out = helper.create_tmp_variable(inputs[0].dtype)
    helper.append_op(
        type='multiplex',
        inputs={'X': inputs,
                'Ids': index},
        outputs={'Out': [out]})
    return out


def softmax_with_cross_entropy(logits, label, soft_label=False):
    """
    **Softmax With Cross Entropy Operator.**

    Cross entropy loss with softmax is used as the output layer extensively. This
    operator computes the softmax normalized values for each row of the input
    tensor, after which cross-entropy loss is computed. This provides a more
    numerically stable gradient.

    Because this operator performs a softmax on logits internally, it expects
    unscaled logits. This operator should not be used with the output of
    softmax operator since that would produce incorrect results.

    When the attribute soft_label is set false, this operators expects mutually
    exclusive hard labels, each sample in a batch is in exactly one class with a
    probability of 1.0. Each sample in the batch will have a single label.

    The equation is as follows:

    1) Hard label (one-hot label, so every sample has exactly one class)

    .. math::

        loss_j =  -\\text{logit}_{label_j} +
        \\log\\left(\\sum_{i=0}^{K}\\exp(\\text{logit}_i)\\right), j = 1,..., K

    2) Soft label (each sample can have a distribution over all classes)

    .. math::

        loss_j =  -\\sum_{i=0}^{K}\\text{label}_i
        \\left(\\text{logit}_i - \\log\\left(\\sum_{i=0}^{K}
        \\exp(\\text{logit}_i)\\right)\\right), j = 1,...,K

    Args:
        logits (Variable): The unscaled log probabilities, which is a 2-D tensor
            with shape [N x K]. N is the batch_size, and K is the class number.
        label (Variable): The ground truth which is a 2-D tensor. If soft_label
            is set to false, Label is a Tensor<int64> with shape [N x 1]. If
            soft_label is set to true, Label is a Tensor<float/double> with
        soft_label (bool): A flag to indicate whether to interpretate the given
            labels as soft labels. By default, `soft_label` is set to False.
    Returns:
        Variable: The cross entropy loss is a 2-D tensor with shape [N x 1].

    Examples:
        .. code-block:: python

            data = fluid.layers.data(name='data', shape=[128], dtype='float32')
            label = fluid.layers.data(name='label', shape=[1], dtype='int64')
            fc = fluid.layers.fc(input=data, size=100)
            out = fluid.layers.softmax_with_cross_entropy(
                logits=fc, label=label)
    """
    helper = LayerHelper('softmax_with_cross_entropy', **locals())
    softmax = helper.create_tmp_variable(dtype=logits.dtype)
    loss = helper.create_tmp_variable(dtype=logits.dtype)
    helper.append_op(
        type='softmax_with_cross_entropy',
        inputs={'Logits': logits,
                'Label': label},
        outputs={'Softmax': softmax,
                 'Loss': loss},
        attrs={'soft_label': soft_label})
    return loss


def smooth_l1(x, y, inside_weight=None, outside_weight=None, sigma=None):
    """
    **Smooth L1 Loss Operator. **

    This operator computes the smooth L1 loss for X and Y.
    The operator takes the first dimension of X and Y as batch size.
    For each instance, it computes the smooth L1 loss element by element first
    and then sums all the losses. So the shape of Out is [batch_size, 1].

    Args:
        x (Variable): A tensor with rank at least 2. The input value of smooth
            L1 loss op with shape [batch_size, dim1, ..., dimN].
        y (Variable): A tensor with rank at least 2. The target value of smooth
            L1 loss op with same shape as x.
        inside_weight (Variable|None):  A tensor with rank at least 2. This
            input is optional and should have same shape with x. If provided,
            the result of (x - y) will be multiplied by this tensor element by
            element.
        outside_weight (Variable|None): A tensor with rank at least 2. This
            input is optional and should have same shape with x. If provided,
            the out smooth L1 loss will be multiplied by this tensor element
            by element.
        sigma (float|None): Hyper parameter of smooth L1 loss op. A float scalar
            with default value 1.0.
    Returns:
        Variable: A tensor with rank be 2. The output smooth L1 loss with
            shape [batch_size, 1].

    Examples:
        .. code-block:: python

            data = fluid.layers.data(name='data', shape=[128], dtype='float32')
            label = fluid.layers.data(
                name='label', shape=[100], dtype='float32')
            fc = fluid.layers.fc(input=data, size=100)
            out = fluid.layers.smooth_l1(x=fc, y=label)
    """
    helper = LayerHelper('smooth_l1_loss', **locals())
    diff = helper.create_tmp_variable(dtype=x.dtype)
    loss = helper.create_tmp_variable(dtype=x.dtype)
    helper.append_op(
        type='smooth_l1_loss',
        inputs={
            'X': x,
            'Y': y,
            'InsideWeight': inside_weight,
            'OutsideWeight': outside_weight
        },
        outputs={'Diff': diff,
                 'Out': loss},
        attrs={'sigma': sigma})
    return loss


def one_hot(input, depth):
    """
    One Hot Operator. This operator creates the one-hot representations for input
    index values. The following example will help to explain the function of this
    operator.

    Args:
        input(variable):  A Tensor/LodTensor of indices, last dimension must be 1.
        depth(scalar): an interger defining the depth of the one hot dimension.

    Returns:
         The one-hot tensor or LodTensor, same as input.

    Examples:
        .. code-block:: python

        X is a LoDTensor:
          X.lod = [[0, 1, 4]]
          X.shape = [4, 1]
          X.data = [[1], [1], [3], [0]]
        set depth = 4
        Out is a LoDTensor:
          Out.lod = [[0, 1, 4]]
          Out.shape = [4, 4]
          Out.data = [[0., 1., 0., 0.],
                      [0., 1., 0., 0.],
                      [0., 0., 0., 1.],
                      [1., 0., 0., 0.]]
    """
    helper = LayerHelper("one_hot", **locals())
    one_hot_out = helper.create_tmp_variable(dtype='float32')
    helper.append_op(
        type="one_hot",
        inputs={'X': input},
        attrs={'depth': depth},
        outputs={'Out': one_hot_out})
    return one_hot_out


def autoincreased_step_counter(counter_name=None, begin=1, step=1):
    """
    Create an auto-increase variable
    which will be automatically increased by 1 every mini-batch
    Return the run counter of the main program, default is started from 1.

    Args:
        counter_name(str): The counter name, default is '@STEP_COUNTER@'.
        begin(int): The first value of this counter.
        step(int): The increment step between each execution.

    Returns:
        Variable: The global run counter.
    """
    helper = LayerHelper('global_step_counter')
    if counter_name is None:
        counter_name = '@STEP_COUNTER@'
    counter, is_new_var = helper.create_or_get_global_variable(
        name=counter_name, dtype='int64', shape=[1], persistable=True)
    if is_new_var:
        helper.set_variable_initializer(
            counter, initializer=Constant(
                value=begin - 1, force_cpu=True))
        helper.main_program.global_block().prepend_op(
            type='increment',
            inputs={'X': [counter]},
            outputs={'Out': [counter]},
            attrs={'step': float(step)})
        counter.stop_gradient = True

    return counter


def reshape(x, shape, actual_shape=None, act=None, inplace=True, name=None):
    """
    Gives a new shape to the input Tensor without changing its data.

    The target shape can be given by :attr:`shape` or :attr:`actual_shape`.
    :attr:`shape` is a list of integer while :attr:`actual_shape` is a tensor
    variable. :attr:`actual_shape` has a higher priority than :attr:`shape`
    if it is provided, while :attr:`shape` still should be set correctly to
    gurantee shape inference in compile-time.

    Some tricks exist when specifying the target shape.

    1. -1 means the value of this dimension is inferred from the total element
    number of x and remaining dimensions. Thus one and only one dimension can
    be set -1.

    2. 0 means the actual dimension value is going to be copied from the
    corresponding dimension of x. The indice of 0s in shape can not exceed
    Rank(X).

    Here are some examples to explain it.

    1. Given a 3-D tensor x with a shape [2, 4, 6], and the target shape
    is [6, 8], the reshape operator will transform x into a 2-D tensor with
    shape [6, 8] and leaving x's data unchanged.

    2. Given a 3-D tensor x with a shape [2, 4, 6], and the target shape
    specified is [2, 3, -1, 2], the reshape operator will transform x into a
    4-D tensor with shape [2, 3, 4, 2] and leaving x's data unchanged. In this
    case, one dimension of the target shape is set to -1, the value of this
    dimension is inferred from the total element number of x and remaining
    dimensions.

    3. Given a 3-D tensor x with a shape [2, 4, 6], and the target shape
    is [-1, 0, 3, 2], the reshape operator will transform x into a 4-D tensor
    with shape [2, 4, 3, 2] and leaving x's data unchanged. In this case,
    besides -1, 0 means the actual dimension value is going to be copied from
    the corresponding dimension of x.

    Args:
        x(variable): The input tensor.
        shape(list): The new shape. At most one dimension of the new shape can
                     be -1.
        actual_shape(variable): An optional input. If provided, reshape
                                according to this given shape rather than
                                :attr:`shape` specifying shape. That is to
                                say :attr:`actual_shape` has a higher priority
                                than :attr:`shape`.
        act (str): The non-linear activation to be applied to output variable.
        inplace(bool): If this flag is set true, a new output tensor is created
                       whose data is copied from input x, otherwise the output
                       shares data with input without copying.
        name (str): The name of this layer. It is optional.

    Returns:
        Variable: The output tensor.

    Examples:
        .. code-block:: python

            data = fluid.layers.data(
                name='data', shape=[2, 4, 6], dtype='float32')
            reshaped = fluid.layers.reshape(
                x=data, shape=[-1, 0, 3, 2], act='tanh', inplace=True)
    """

    if not (isinstance(shape, list) or isinstance(shape, tuple)):
        raise ValueError("Input shape must be a python lsit or tuple.")

    # Validate the shape
    unk_dim_idx = -1
    for dim_idx, dim_size in enumerate(shape):
        if dim_size == -1:
            assert unk_dim_idx == -1, (
                "Only one dimension in shape can be unknown.")
            unk_dim_idx = dim_idx
        elif dim_size == 0:
            assert dim_idx < len(x.shape), (
                "The indice of 0s in shape can not exceed Rank(X).")
        else:
            assert dim_size > 0, (
                "Each dimension size given in shape must not be negtive "
                "except one unknown dimension.")

    helper = LayerHelper("reshape", **locals())
    reshaped = helper.create_tmp_variable(dtype=x.dtype)
    helper.append_op(
        type="reshape",
        inputs={"X": x,
                "Shape": actual_shape}
        if isinstance(actual_shape, Variable) else {"X": x},
        attrs={"shape": shape,
               "inplace": inplace},
        outputs={"Out": reshaped})

    return helper.append_activation(reshaped)


def lod_reset(x, y=None, target_lod=None):
    """
    LoD Reset Operator. Set LoD of **x** to a new one specified by **y** or
    **target_lod**. When **y** provided, **y.lod** would be considered as target
    LoD first, otherwise **y.data** would be considered as target LoD. If **y**
    is not provided, target LoD should be specified by **target_lod**.
    If target LoD is specified by **Y.data** or **target_lod**, only one level
    LoD is supported.

    .. code-block:: text

        * Example 1:

            Given a 1-level LoDTensor x:
                x.lod =  [[ 0,     2,                   5      6 ]]
                x.data = [[1.0], [2.0], [3.0], [4.0], [5.0], [6.0]]
                x.dims = [6, 1]

            target_lod: [0, 4, 6]

            then we get a 1-level LoDTensor:
                out.lod =  [[ 0,                   4,            6 ]]
                out.data = [[1.0], [2.0], [3.0], [4.0], [5.0], [6.0]]
                out.dims = [6, 1]

        * Example 2:

            Given a 1-level LoDTensor x:
                x.lod =  [[ 0,     2,                   5      6 ]]
                x.data = [[1.0], [2.0], [3.0], [4.0], [5.0], [6.0]]
                x.dims = [6, 1]

            y is a Tensor:
                y.data = [[0, 2, 6]]
                y.dims = [1, 3]

            then we get a 1-level LoDTensor:
                out.lod =  [[ 0,     2,                          6 ]]
                out.data = [[1.0], [2.0], [3.0], [4.0], [5.0], [6.0]]
                out.dims = [6, 1]

        * Example 3:

            Given a 1-level LoDTensor x:
                x.lod =  [[ 0,      2,                   5     6 ]]
                x.data = [[1.0], [2.0], [3.0], [4.0], [5.0], [6.0]]
                x.dims = [6, 1]

            y is a 2-level LoDTensor:
                y.lod =  [[0, 2, 4], [0, 2, 5, 6]]
                y.data = [[1.1], [2.1], [3.1], [4.1], [5.1], [6.1]]
                y.dims = [6, 1]

            then we get a 2-level LoDTensor:
                out.lod =  [[0, 2, 4], [0, 2, 5, 6]]
                out.data = [[1.0], [2.0], [3.0], [4.0], [5.0], [6.0]]
                out.dims = [6, 1]

    Args:
        x (Variable): Input variable which could be a Tensor or LodTensor.
        y (Variable|None): If provided, output's LoD would be derived from y.
        target_lod (list|tuple|None): One level LoD which should be considered
                                      as target LoD when y not provided.

    Returns:
        Variable: Output variable with LoD specified by this operator.

    Raises:
        ValueError: If y and target_lod are both None.

    Examples:
        .. code-block:: python

            x = layers.data(name='x', shape=[10])
            y = layers.data(name='y', shape=[10, 20], lod_level=2)
            out = layers.lod_reset(x=x, y=y)
    """
    helper = LayerHelper("lod_reset", **locals())
    out = helper.create_tmp_variable(dtype=x.dtype)
    if y is not None:
        helper.append_op(
            type="lod_reset", inputs={'X': x,
                                      'Y': y}, outputs={'Out': out})
    elif target_lod is not None:
        helper.append_op(
            type="lod_reset",
            inputs={'X': x},
            attrs={'target_lod': target_lod},
            outputs={'Out': out})
    else:
        raise ValueError("y and target_lod should not be both None.")

    return out


def lrn(input, n=5, k=1.0, alpha=1e-4, beta=0.75, name=None):
    """
    Local Response Normalization Layer. This layer performs a type of
    "lateral inhibition" by normalizing over local input regions.

    The formula is as follows:

    .. math::

        Output(i, x, y) = Input(i, x, y) / \left(
        k + \alpha \sum\limits^{\min(C, c + n/2)}_{j = \max(0, c - n/2)}
        (Input(j, x, y))^2 \right)^{\beta}

    In the above equation:

    * :math:`n`: The number of channels to sum over.
    * :math:`k`: The offset (avoid being divided by 0).
    * :math:`alpha`: The scaling parameter.
    * :math:`beta`: The exponent parameter.

    Refer to `ImageNet Classification with Deep Convolutional Neural Networks
    <https://papers.nips.cc/paper/4824-imagenet-classification-with-deep-convolutional-neural-networks.pdf>`_

    Args:
        input (Variable): The input tensor of this layer, and the dimension of input tensor must be 4.
        n (int, default 5): The number of channels to sum over.
        k (float, default 1.0): An offset (usually positive to avoid dividing by 0).
        alpha (float, default 1e-4): The scaling parameter.
        beta (float, default 0.75): The exponent.
        name (str, default None): A name for this operation.

    Raises:
        ValueError: If rank of the input tensor is not 4.

    Returns:
        A tensor variable storing the transformation result.

    Examples:
        .. code-block:: python

          data = fluid.layers.data(
              name="data", shape=[3, 112, 112], dtype="float32")
          lrn = fluid.layers.lrn(input=data)
    """
    helper = LayerHelper('lrn', **locals())
    dtype = helper.input_dtype()
    input_shape = input.shape
    dims = len(input_shape)

    if dims != 4:
        raise ValueError(
            "dims of input must be 4(not %d), and it's order must be NCHW" %
            (dims))

    mid_out = helper.create_tmp_variable(dtype=dtype, stop_gradient=True)
    lrn_out = helper.create_tmp_variable(dtype)
    helper.append_op(
        type="lrn",
        inputs={"X": input},
        outputs={
            "Out": lrn_out,
            "MidOut": mid_out,
        },
        attrs={"n": n,
               "k": k,
               "alpha": alpha,
               "beta": beta})

    return lrn_out


def pad(x, paddings, pad_value=0., name=None):
    """
    Pads a tensor with a constant value given by :attr:`pad_value`, and the
    padded width is specified by :attr:`paddings`.

    Specifically, the number of values padded before the contents of :attr:`x`
    in dimension :attr:`i` is indicated by :attr:`paddings[i]`, and the number
    of values padded after the contents of :attr:`x` in dimension :attr:`i` is
    indicated by :attr:`paddings[i+1]`.

    See below for an example.

    .. code-block:: text

        Given:
            x = [[1, 2], [3, 4]]

            paddings = [0, 1, 1, 2]

            pad_value = 0

        Return:

            out = [[0, 1, 2, 0, 0]
                   [0, 3, 4, 0, 0]
                   [0, 0, 0, 0, 0]]

    Args:
        x (Variable): The input tensor variable.
        paddings (list): A list of integers. Its elements specify the padded
                         width before and after for each dimension in turn.
                         The length of :attr:paddings must be
                         :math:`rank(x) \\times 2`.
        pad_value (float): The constant value used to pad.
        name(str|None): A name for this layer(optional). If set None, the layer
                        will be named automatically.

    Returns:
        Variable: The padded tensor variable.

    Examples:
        .. code-block:: python

            # x is a rank 2 tensor variable.
            out = fluid.layers.pad(
                x=x, paddings=[0, 1, 1, 2], pad_value=0.)
    """
    helper = LayerHelper('pad', input=x, **locals())
    dtype = helper.input_dtype()
    out = helper.create_tmp_variable(dtype)
    helper.append_op(
        type='pad',
        inputs={'X': x},
        outputs={'Out': out},
        attrs={'paddings': paddings,
               'pad_value': float(pad_value)})
    return out


def label_smooth(label,
                 prior_dist=None,
                 epsilon=0.1,
                 dtype="float32",
                 name=None):
    """
    Label smoothing is a mechanism to regularize the classifier layer and is
    called label-smoothing regularization (LSR).

    Label smoothing is proposed to encourage the model to be less confident,
    since optimizing the log-likelihood of the correct label directly may
    cause overfitting and reduce the ability of the model to adapt. Label
    smoothing replaces the ground-truth label :math:`y` with the weighted sum
    of itself and some fixed distribution :math:`\mu`. For class :math:`k`,
    i.e.

    .. math::

        \\tilde{y_k} = (1 - \epsilon) * y_k + \epsilon * \mu_k,

    where :math:`1 - \epsilon` and :math:`\epsilon` are the weights
    respectively, and :math:`\\tilde{y}_k` is the smoothed label. Usually
    uniform distribution is used for :math:`\mu`.

    See more details about label smoothing in https://arxiv.org/abs/1512.00567.

    Args:
        label(Variable): The input variable containing the label data. The
                          label data should use one-hot representation.
        prior_dist(Variable): The prior distribution to be used to smooth
                              labels. If not provided, an uniform distribution
                              is used. The shape of :attr:`prior_dist` should
                              be :math:`(1, class\_num)`.
        epsilon(float): The weight used to mix up the original ground-truth
                        distribution and the fixed distribution.
        dtype(np.dtype|core.VarDesc.VarType|str): The type of data : float32,
                                                  float_64, int etc.
        name(str|None): A name for this layer(optional). If set None, the layer
                        will be named automatically.

    Returns:
        Variable: The tensor variable containing the smoothed labels.

    Examples:
        .. code-block:: python

            label = layers.data(name="label", shape=[1], dtype="float32")
            one_hot_label = layers.one_hot(input=label, depth=10)
            smooth_label = layers.label_smooth(
                label=one_hot_label, epsilon=0.1, dtype="float32")
    """
    if epsilon > 1. or epsilon < 0.:
        raise ValueError("The value of epsilon must be between 0 and 1.")
    helper = LayerHelper("label_smooth", **locals())
    label.stop_gradient = True
    smooth_label = helper.create_tmp_variable(dtype)
    helper.append_op(
        type="label_smooth",
        inputs={"X": label,
                "PriorDist": prior_dist} if prior_dist else {"X": label},
        outputs={"Out": smooth_label},
        attrs={"epsilon": float(epsilon)})
    return smooth_label


@templatedoc()
def roi_pool(input, rois, pooled_height=1, pooled_width=1, spatial_scale=1.0):
    """
    ${comment}

    Args:
        input (Variable): ${x_comment}
        rois (Variable): ROIs (Regions of Interest) to pool over.
        pooled_height (integer): ${pooled_height_comment} Default: 1
        pooled_width (integer): ${pooled_width_comment} Default: 1
        spatial_scale (float): ${spatial_scale_comment} Default: 1.0

    Returns:
        Variable: ${out_comment}.

    Examples:
        .. code-block:: python

            pool_out = fluid.layers.roi_pool(input=x, rois=rois, 7, 7, 1.0)
    """
    helper = LayerHelper('roi_pool', **locals())
    dtype = helper.input_dtype()
    pool_out = helper.create_tmp_variable(dtype)
    argmaxes = helper.create_tmp_variable(dtype='int32')
    helper.append_op(
        type="roi_pool",
        inputs={"X": input,
                "ROIs": rois},
        outputs={"Out": pool_out,
                 "Argmax": argmaxes},
        attrs={
            "pooled_height": pooled_height,
            "pooled_width": pooled_width,
            "spatial_scale": spatial_scale
        })
    return pool_out


def dice_loss(input, label, epsilon=0.00001):
    """
    Dice loss for comparing the similarity of two batch of data,
    usually is used for binary image segmentation i.e. labels are binary.
    The dice loss can be defined as below equation:

    .. math::

        dice\_loss &= 1 - \\frac{2 * intersection\_area}{total\_area} \\\\
                  &= \\frac{(total\_area - intersection\_area) - intersection\_area}{total\_area} \\\\
                  &= \\frac{(union\_area - intersection\_area)}{total\_area}


    Args:
        input (Variable): The predictions with rank>=2. The first dimension is batch size,
                          and the last dimension is class number.
        label (Variable): The groud truth with the same rank with input. The first dimension
                          is batch size, and the last dimension is 1.
        epsilon (float): The epsilon will be added to the numerator and denominator.
                         If both input and label are empty, it makes sure dice is 1.
                         Default: 0.00001

    Returns:
        dice_loss (Variable): The dice loss with shape [1].

    Examples:
        .. code-block:: python

            predictions = fluid.layers.softmax(x)
            loss = fluid.layers.dice_loss(input=predictions, label=label, 2)
    """
    label = one_hot(label, depth=input.shape[-1])
    reduce_dim = range(1, len(input.shape))
    inse = reduce_sum(input * label, dim=reduce_dim)
    dice_denominator = reduce_sum(
        input, dim=reduce_dim) + reduce_sum(
            label, dim=reduce_dim)
    dice_score = 1 - inse * 2 / (dice_denominator + epsilon)
    return reduce_mean(dice_score)


def image_resize(input,
                 out_shape=None,
                 scale=None,
                 name=None,
                 resample='BILINEAR'):
    """
    Resize a batch of images.

    The input must be a tensor of the shape (num_batches, channels, in_h, in_w), 
    and the resizing only applies on the last two dimensions(hight and width).

    Supporting resample methods:
        'BILINEAR' : Bilinear interpolation

    Args:
        input (Variable): The input tensor of image resize layer,
                          This is a 4-D tensor of the shape
                          (num_batches, channels, in_h, in_w).
        out_shape(list|tuple|Variable|None): Output shape of image resize
                                    layer, the shape is (out_h, out_w).
                                    Default: None
        scale(float|None): The multiplier for the input height or width.
                         At least one of out_shape or scale must be set.
                         And out_shape has a higher priority than scale.
                         Default: None
        name(str|None): A name for this layer(optional). If set None, the layer
                        will be named automatically.
        resample(str): The resample method. It can only be 'BILINEAR' currently.
                       Default: 'BILINEAR'

    Returns:
        out (Variable): The output is a 4-D tensor of the shape
                        (num_batches, channls, out_h, out_w).

    Examples:
        .. code-block:: python

            out = fluid.layers.image_resize(input, out_shape=[12, 12])
    """
    resample_methods = {'BILINEAR': 'bilinear_interp'}
    if resample not in resample_methods:
        raise ValueError(
            "The 'resample' of image_resize can only be 'BILINEAR' currently.")
    if out_shape is None and scale is None:
        raise ValueError("One of out_shape and scale must not be None")
    helper = LayerHelper('bilinear_interp', **locals())
    dtype = helper.input_dtype()

    def _is_list_or_turple_(data):
        return (isinstance(data, list) or isinstance(data, tuple))

    out_h = 0
    out_w = 0
    inputs = {"X": input}
    if out_shape is not None:
        if not (_is_list_or_turple_(out_shape) and
                len(out_shape) == 2) and not isinstance(out_shape, Variable):
            raise ValueError('out_shape should be a list or tuple or variable')
        if _is_list_or_turple_(out_shape):
            out_shape = list(map(int, out_shape))
            out_h = out_shape[0]
            out_w = out_shape[1]
        else:
            inputs['OutSize'] = out_shape
    else:
        out_h = int(input.shape[2] * scale)
        out_w = int(input.shape[3] * scale)

    out = helper.create_tmp_variable(dtype)
    helper.append_op(
        type=resample_methods[resample],
        inputs=inputs,
        outputs={"Out": out},
        attrs={"out_h": out_h,
               "out_w": out_w})
    return out


@templatedoc(op_type="bilinear_interp")
def resize_bilinear(input, out_shape=None, scale=None, name=None):
    """
    ${comment}

    Args:
        input(${x_type}): ${x_comment}.

        out_shape(${out_size_type}): ${out_size_comment}.

        scale(float|None): The multiplier for the input height or width. At
             least one of out_shape or scale must be set. And out_shape has
             a higher priority than scale. Default: None.

        name(str|None): The output variable name.

    Returns:
        ${out_comment}.
    """

    return image_resize(input, out_shape, scale, name, 'BILINEAR')


def image_resize_short(input, out_short_len, resample='BILINEAR'):
    """
    Resize a batch of images. The short edge of input images will be 
    resized to the given 'out_short_len'. The long edge of input images 
    will be resized proportionately to make images' length-width ratio 
    constant.

    Args:
        input (Variable): The input tensor of image resize layer,
                          This is a 4-D tensor of the shape
                          (num_batches, channels, in_h, in_w).
        out_short_len(int): The length of output images' short edge.
        resample (str): resample method, default: BILINEAR.

    Returns:
        out (Variable): The output is a 4-D tensor of the shape
                        (num_batches, channls, out_h, out_w).
    """
    in_shape = input.shape
    if len(in_shape) != 4:
        raise ValueError(
            "The rank of input must be 4 (num_batches, channels, in_h, in_w).")
    hw = in_shape[2:4]
    short_idx = hw.index(min(hw))
    long_idx = 1 - short_idx
    out_shape = list(hw)
    out_shape[short_idx] = out_short_len
    out_shape[long_idx] = int(
        float(out_shape[long_idx]) * (float(out_short_len) / float(hw[
            short_idx])) + 0.5)
    return image_resize(input=input, out_shape=out_shape, resample=resample)


def gather(input, index):
    """
    Output is obtained by gathering entries of the outer-most dimension 
    of X indexed by `index` and concatenate them together.

    .. math::

        Out = X[Index]


    .. code-block:: text


                Given:

                X = [[1, 2],
                     [3, 4],
                     [5, 6]]

                Index = [1, 2]

                Then:

                Out = [[3, 4],
                       [5, 6]]

    Args:
        input (Variable): The source input with rank>=1. 
        index (Variable): The index input with rank=1.

    Returns:
        output (Variable): The output is a tensor with the same rank as input.

    Examples:
        .. code-block:: python

            output = fluid.layers.gather(x, index)
    """
    helper = LayerHelper('gather', **locals())
    dtype = helper.input_dtype()
    out = helper.create_tmp_variable(dtype)
    helper.append_op(
        type="gather",
        inputs={"X": input,
                "Index": index},
        outputs={"Out": out})
    return out


@templatedoc()
def random_crop(x, shape, seed=None):
    """
    ${comment}

    Examples:
        >>> img = fluid.layers.data("img", [3, 256, 256])
        >>> cropped_img = fluid.layers.random_crop(img, shape=[3, 224, 224])

    Args:
        x(${x_type}): ${x_comment}
        shape(${shape_type}): ${shape_comment}
        seed(int|${seed_type}|None): ${seed_comment} By default, the seed will
            get from `random.randint(-65536, 65535)`.

    Returns:
        ${out_comment}

    """
    helper = LayerHelper("random_crop", **locals())
    dtype = helper.input_dtype()
    out = helper.create_tmp_variable(dtype)
    if seed is None:
        seed = random.randint(-65536, 65535)

    if isinstance(seed, int):
        seed_value = seed
        seed = helper.create_tmp_variable(dtype="int64")
        helper.append_op(
            type="fill_constant",
            inputs={},
            outputs={"Out": seed},
            attrs={
                "dtype": seed.dtype,
                "shape": [1],
                "value": float(seed_value),
                "force_cpu": True
            })
    elif not isinstance(seed, Variable):
        raise ValueError("'seed' must be a Variable or an int.")
    seed_out = helper.create_tmp_variable(dtype="int64")
    helper.append_op(
        type="random_crop",
        inputs={"X": input,
                "Seed": seed},
        outputs={"Out": out,
                 "SeedOut": seed_out},
        attrs={"shape": shape})
    return out<|MERGE_RESOLUTION|>--- conflicted
+++ resolved
@@ -261,11 +261,7 @@
     return tmp
 
 
-<<<<<<< HEAD
-# TODO(qijun): expose H0 and C0
 @templatedoc(op_type="lstm")
-=======
->>>>>>> a77dfeee
 def dynamic_lstm(input,
                  size,
                  h_0=None,
@@ -283,17 +279,8 @@
     ${comment}
 
     Args:
-<<<<<<< HEAD
         input (Variable): ${input_comment}
         size (int): 4 * hidden size.
-        param_attr (ParamAttr|None): The parameter attribute for the learnable
-=======
-        input(Variable): The input of dynamic_lstm layer, which supports
-                         variable-time length input sequence. The underlying
-                         tensor in this Variable is a matrix with shape
-                         (T X 4D), where T is the total time steps in this
-                         mini-batch, D is the hidden size.
-        size(int): 4 * hidden size.
         h_0(Variable): The initial hidden state is an optional input, default is zero.
                        This is a tensor with shape (N x D), where N is the
                        batch size and D is the hidden size.
@@ -302,7 +289,6 @@
                        batch size. `h_0` and `c_0` can be NULL but only at the same time.
 
         param_attr(ParamAttr|None): The parameter attribute for the learnable
->>>>>>> a77dfeee
                                hidden-hidden weights.
 
                                - Weights = {:math:`W_{ch}, W_{ih}, \
