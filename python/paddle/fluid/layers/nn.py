--- conflicted
+++ resolved
@@ -176,11 +176,8 @@
     'get_tensor_from_selected_rows',
     'lstm',
     'psroi_pool',
-<<<<<<< HEAD
     'teacher_student_sigmoid_loss',
-=======
     'huber_loss',
->>>>>>> aa6e9c30
 ]
 
 kIgnoreIndex = -100
