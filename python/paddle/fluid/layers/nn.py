#   Copyright (c) 2018 PaddlePaddle Authors. All Rights Reserved.
#
# Licensed under the Apache License, Version 2.0 (the "License");
# you may not use this file except in compliance with the License.
# You may obtain a copy of the License at
#
#     http://www.apache.org/licenses/LICENSE-2.0
#
# Unless required by applicable law or agreed to in writing, software
# distributed under the License is distributed on an "AS IS" BASIS,
# WITHOUT WARRANTIES OR CONDITIONS OF ANY KIND, either express or implied.
# See the License for the specific language governing permissions and
# limitations under the License.
"""
All layers just related to the neural network.
"""

from ..layer_helper import LayerHelper
from ..initializer import Normal, Constant
from ..framework import Variable
from ..param_attr import ParamAttr
from layer_function_generator import autodoc
from tensor import concat
import utils

__all__ = [
    'fc',
    'embedding',
    'dynamic_lstm',
    'dynamic_lstmp',
    'dynamic_gru',
    'gru_unit',
    'linear_chain_crf',
    'crf_decoding',
    'cos_sim',
    'cross_entropy',
    'square_error_cost',
    'chunk_eval',
    'sequence_conv',
    'conv2d',
    'sequence_pool',
    'sequence_softmax',
    'softmax',
    'pool2d',
    'batch_norm',
    'beam_search_decode',
    'conv2d_transpose',
    'sequence_expand',
    'lstm_unit',
    'reduce_sum',
    'reduce_mean',
    'reduce_max',
    'reduce_min',
    'reduce_prod',
    'sequence_first_step',
    'sequence_last_step',
    'dropout',
    'split',
    'ctc_greedy_decoder',
    'edit_distance',
    'l2_normalize',
    'matmul',
    'warpctc',
    'sequence_reshape',
    'transpose',
    'im2sequence',
    'nce',
    'beam_search',
    'row_conv',
    'multiplex',
    'layer_norm',
    'softmax_with_cross_entropy',
    'smooth_l1',
    'one_hot',
    'autoincreased_step_counter',
<<<<<<< HEAD
    'reshape',
=======
    'lod_reset',
>>>>>>> 4f9c9965
]


def fc(input,
       size,
       num_flatten_dims=1,
       param_attr=None,
       bias_attr=None,
       act=None,
       name=None):
    """
    **Fully Connected Layer**

    The fully connected layer can take multiple tensors as its inputs. It
    creates a variable called weights for each input tensor, which represents
    a fully connected weight matrix from each input unit to each output unit.
    The fully connected layer multiplies each input tensor with its coresponding
    weight to produce an output Tensor. If multiple input tensors are given,
    the results of multiple multiplications will be sumed up. If bias_attr is
    not None, a bias variable will be created and added to the output. Finally,
    if activation is not None, it will be applied to the output as well.

    This process can be formulated as follows:

    .. math::

        Out = Act({\sum_{i=0}^{N-1}X_iW_i + b})

    In the above equation:

    * :math:`N`: Number of the input.
    * :math:`X_i`: The input tensor.
    * :math:`W`: The weights created by this layer.
    * :math:`b`: The bias parameter created by this layer (if needed).
    * :math:`Act`: The activation function.
    * :math:`Out`: The output tensor.

    Args:
        input (Variable|list of Variable): The input tensor(s) of this layer, and the dimension of
            the input tensor(s) is at least 2.
        size(int): The number of output units in this layer.
        num_flatten_dims (int, default 1): The fc layer can accept an input tensor with more than
            two dimensions. If this happens, the multidimensional tensor will first be flattened
            into a 2-dimensional matrix. The parameter `num_flatten_dims` determines how the input
            tensor is flattened: the first `num_flatten_dims` (inclusive, index starts from 1)
            dimensions will be flatten to form the first dimension of the final matrix (height of
            the matrix), and the rest `rank(X) - num_flatten_dims` dimensions are flattened to
            form the second dimension of the final matrix (width of the matrix). For example, suppose
            `X` is a 6-dimensional tensor with a shape [2, 3, 4, 5, 6], and `num_flatten_dims` = 3.
            Then, the flattened matrix will have a shape [2 x 3 x 4, 5 x 6] = [24, 30].
        param_attr (ParamAttr|list of ParamAttr, default None): The parameter attribute for learnable
            parameters/weights of this layer.
        bias_attr (ParamAttr|list of ParamAttr, default None): The parameter attribute for the bias
            of this layer. If it is set to None, no bias will be added to the output units.
        act (str, default None): Activation to be applied to the output of this layer.
        name (str, default None): The name of this layer.

    Returns:
        A tensor variable storing the transformation result.

    Raises:
        ValueError: If rank of the input tensor is less than 2.

    Examples:
        .. code-block:: python

          data = fluid.layers.data(name="data", shape=[32, 32], dtype="float32")
          fc = fluid.layers.fc(input=data, size=1000, act="tanh")
    """

    helper = LayerHelper("fc", **locals())

    dtype = helper.input_dtype()

    mul_results = []
    for input_var, param_attr in helper.iter_inputs_and_params():
        input_shape = input_var.shape
        param_shape = [
            reduce(lambda a, b: a * b, input_shape[num_flatten_dims:], 1)
        ] + [size]

        w = helper.create_parameter(
            attr=param_attr, shape=param_shape, dtype=dtype, is_bias=False)
        tmp = helper.create_tmp_variable(dtype)
        helper.append_op(
            type="mul",
            inputs={"X": input_var,
                    "Y": w},
            outputs={"Out": tmp},
            attrs={"x_num_col_dims": num_flatten_dims,
                   "y_num_col_dims": 1})
        mul_results.append(tmp)

    # sum
    if len(mul_results) == 1:
        pre_bias = mul_results[0]
    else:
        pre_bias = helper.create_tmp_variable(dtype)
        helper.append_op(
            type="sum", inputs={"X": mul_results}, outputs={"Out": pre_bias})
    # add bias
    pre_activation = helper.append_bias_op(pre_bias, dim_start=num_flatten_dims)
    # add activation
    return helper.append_activation(pre_activation)


def embedding(input,
              size,
              is_sparse=False,
              padding_idx=None,
              param_attr=None,
              dtype='float32'):
    """
    **Embedding Layer**

    This layer is used to lookup embeddings of IDs, provided by :attr:`input`, in
    a lookup table. The result of this lookup is the embedding of each ID in the
    :attr:`input`.

    All the input variables are passed in as local variables to the LayerHelper
    constructor.

    Args:
        input(Variable): The tensor variable containing the IDs.
        size(tuple|list): The shape of the look up table parameter. It should
            have two elements which indicate the size of the dictionary of
            embeddings and the size of each embedding vector respectively.
        is_sparse(bool): The flag indicating whether to use sparse update.
        padding_idx(int|long|None): If :attr:`None`, it makes no effect to lookup.
            Otherwise the given :attr:`padding_idx` indicates padding the output
            with zeros whenever lookup encounters it in :attr:`input`. If
            :math:`padding_idx < 0`, the padding_idx to use in lookup is
            :math:`size[0] + dim`.
        param_attr(ParamAttr): Parameters for this layer
        dtype(np.dtype|core.VarDesc.VarType|str): The type of data : float32, float_16, int etc

    Returns:
        Variable: The tensor variable storing the embeddings of the \
                  supplied inputs.

    Examples:
        .. code-block:: python

          dict_size = len(dataset.ids)
          data = fluid.layers.data(name='ids', shape=[32, 32], dtype='float32')
          fc = fluid.layers.embedding(input=data, size=[dict_size, 16])
    """

    helper = LayerHelper('embedding', **locals())
    w = helper.create_parameter(
        attr=helper.param_attr, shape=size, dtype=dtype, is_bias=False)
    tmp = helper.create_tmp_variable(dtype)
    padding_idx = -1 if padding_idx is None else padding_idx if padding_idx >= 0 else (
        size[0] + padding_idx)
    helper.append_op(
        type='lookup_table',
        inputs={'Ids': input,
                'W': w},
        outputs={'Out': tmp},
        attrs={'is_sparse': is_sparse,
               'padding_idx': padding_idx})
    return tmp


# TODO(qijun): expose H0 and C0
def dynamic_lstm(input,
                 size,
                 param_attr=None,
                 bias_attr=None,
                 use_peepholes=True,
                 is_reverse=False,
                 gate_activation='sigmoid',
                 cell_activation='tanh',
                 candidate_activation='tanh',
                 dtype='float32',
                 name=None):
    """
    **Dynamic LSTM Layer**

    The defalut implementation is diagonal/peephole connection
    (https://arxiv.org/pdf/1402.1128.pdf), the formula is as follows:

    .. math::

        i_t & = \sigma(W_{ix}x_{t} + W_{ih}h_{t-1} + W_{ic}c_{t-1} + b_i)

        f_t & = \sigma(W_{fx}x_{t} + W_{fh}h_{t-1} + W_{fc}c_{t-1} + b_f)

        \\tilde{c_t} & = act_g(W_{cx}x_t + W_{ch}h_{t-1} + b_c)

        o_t & = \sigma(W_{ox}x_{t} + W_{oh}h_{t-1} + W_{oc}c_t + b_o)

        c_t & = f_t \odot c_{t-1} + i_t \odot \\tilde{c_t}

        h_t & = o_t \odot act_h(c_t)

    where the :math:`W` terms denote weight matrices (e.g. :math:`W_{xi}` is
    the matrix of weights from the input gate to the input), :math:`W_{ic}, \
    W_{fc}, W_{oc}` are diagonal weight matrices for peephole connections. In
    our implementation, we use vectors to reprenset these diagonal weight
    matrices. The :math:`b` terms denote bias vectors (:math:`b_i` is the input
    gate bias vector), :math:`\sigma` is the non-linear activations, such as
    logistic sigmoid function, and :math:`i, f, o` and :math:`c` are the input
    gate, forget gate, output gate, and cell activation vectors, respectively,
    all of which have the same size as the cell output activation vector :math:`h`.

    The :math:`\odot` is the element-wise product of the vectors. :math:`act_g`
    and :math:`act_h` are the cell input and cell output activation functions
    and `tanh` is usually used for them. :math:`\\tilde{c_t}` is also called
    candidate hidden state, which is computed based on the current input and
    the previous hidden state.

    Set `use_peepholes` to `False` to disable peephole connection. The formula
    is omitted here, please refer to the paper
    http://www.bioinf.jku.at/publications/older/2604.pdf for details.

    Note that these :math:`W_{xi}x_{t}, W_{xf}x_{t}, W_{xc}x_{t}, W_{xo}x_{t}`
    operations on the input :math:`x_{t}` are NOT included in this operator.
    Users can choose to use fully-connect layer before LSTM layer.

    Args:
        input(Variable): The input of dynamic_lstm layer, which supports
                         variable-time length input sequence. The underlying
                         tensor in this Variable is a matrix with shape
                         (T X 4D), where T is the total time steps in this
                         mini-batch, D is the hidden size.
        size(int): 4 * hidden size.
        param_attr(ParamAttr|None): The parameter attribute for the learnable
                               hidden-hidden weights.

                               - Weights = {:math:`W_{ch}, W_{ih}, \
                                                W_{fh}, W_{oh}`}
                               - The shape is (D x 4D), where D is the hidden
                                 size.
        bias_attr(ParamAttr|None): The bias attribute for the learnable bias
                              weights, which contains two parts, input-hidden
                              bias weights and peephole connections weights if
                              setting `use_peepholes` to `True`.

                              1. `use_peepholes = False`
                                - Biases = {:math:`b_c, b_i, b_f, b_o`}.
                                - The shape is (1 x 4D).
                              2. `use_peepholes = True`
                                - Biases = { :math:`b_c, b_i, b_f, b_o, W_{ic}, \
                                                 W_{fc}, W_{oc}`}.
                                - The shape is (1 x 7D).
        use_peepholes(bool): Whether to enable diagonal/peephole connections,
                             default `True`.
        is_reverse(bool): Whether to compute reversed LSTM, default `False`.
        gate_activation(str): The activation for input gate, forget gate and
                              output gate. Choices = ["sigmoid", "tanh", "relu",
                              "identity"], default "sigmoid".
        cell_activation(str): The activation for cell output. Choices = ["sigmoid",
                              "tanh", "relu", "identity"], default "tanh".
        candidate_activation(str): The activation for candidate hidden state.
                              Choices = ["sigmoid", "tanh", "relu", "identity"],
                              default "tanh".
        dtype(str): Data type. Choices = ["float32", "float64"], default "float32".
        name(str|None): A name for this layer(optional). If set None, the layer
                        will be named automatically.

    Returns:
        tuple: The hidden state, and cell state of LSTM. The shape of both \
        is (T x D), and lod is the same with the `input`.

    Examples:
        .. code-block:: python

            hidden_dim = 512
            forward_proj = fluid.layers.fc(input=input_seq, size=hidden_dim * 4,
                                           act=None, bias_attr=None)
            forward, _ = fluid.layers.dynamic_lstm(
                input=forward_proj, size=hidden_dim * 4, use_peepholes=False)
    """

    helper = LayerHelper('lstm', **locals())
    size = size / 4
    weight = helper.create_parameter(
        attr=helper.param_attr, shape=[size, 4 * size], dtype=dtype)
    bias_size = [1, 7 * size]
    if not use_peepholes:
        bias_size[1] = 4 * size
    bias = helper.create_parameter(
        attr=helper.bias_attr, shape=bias_size, dtype=dtype, is_bias=True)

    hidden = helper.create_tmp_variable(dtype)
    cell = helper.create_tmp_variable(dtype)
    batch_gate = helper.create_tmp_variable(dtype)
    batch_cell_pre_act = helper.create_tmp_variable(dtype)

    helper.append_op(
        type='lstm',
        inputs={'Input': input,
                'Weight': weight,
                'Bias': bias},
        outputs={
            'Hidden': hidden,
            'Cell': cell,
            'BatchGate': batch_gate,
            'BatchCellPreAct': batch_cell_pre_act
        },
        attrs={
            'use_peepholes': use_peepholes,
            'is_reverse': is_reverse,
            'gate_activation': gate_activation,
            'cell_activation': cell_activation,
            'candidate_activation': candidate_activation
        })
    return hidden, cell


def dynamic_lstmp(input,
                  size,
                  proj_size,
                  param_attr=None,
                  bias_attr=None,
                  use_peepholes=True,
                  is_reverse=False,
                  gate_activation='sigmoid',
                  cell_activation='tanh',
                  candidate_activation='tanh',
                  proj_activation='tanh',
                  dtype='float32',
                  name=None):
    """
    **Dynamic LSTMP Layer**

    LSTMP (LSTM with recurrent projection) layer has a separate projection
    layer after the LSTM layer, projecting the original hidden state to a
    lower-dimensional one, which is proposed to reduce the number of total
    parameters and furthermore computational complexity for the LSTM,
    espeacially for the case that the size of output units is relative
    large (https://research.google.com/pubs/archive/43905.pdf).

    The formula is as follows:

    .. math::

        i_t & = \sigma(W_{ix}x_{t} + W_{ir}r_{t-1} + W_{ic}c_{t-1} + b_i)

        f_t & = \sigma(W_{fx}x_{t} + W_{fr}r_{t-1} + W_{fc}c_{t-1} + b_f)

        \\tilde{c_t} & = act_g(W_{cx}x_t + W_{cr}r_{t-1} + b_c)

        o_t & = \sigma(W_{ox}x_{t} + W_{or}r_{t-1} + W_{oc}c_t + b_o)

        c_t & = f_t \odot c_{t-1} + i_t \odot \\tilde{c_t}

        h_t & = o_t \odot act_h(c_t)

        r_t & = \overline{act_h}(W_{rh}h_t)

    In the above formula:

    * :math:`W`: Denotes weight matrices (e.g. :math:`W_{xi}` is \
          the matrix of weights from the input gate to the input).
    * :math:`W_{ic}`, :math:`W_{fc}`, :math:`W_{oc}`: Diagonal weight \
          matrices for peephole connections. In our implementation, \
          we use vectors to reprenset these diagonal weight matrices.
    * :math:`b`: Denotes bias vectors (e.g. :math:`b_i` is the input gate \
          bias vector).
    * :math:`\sigma`: The activation, such as logistic sigmoid function.
    * :math:`i, f, o` and :math:`c`: The input gate, forget gate, output \
          gate, and cell activation vectors, respectively, all of which have \
          the same size as the cell output activation vector :math:`h`.
    * :math:`h`: The hidden state.
    * :math:`r`: The recurrent projection of the hidden state.
    * :math:`\\tilde{c_t}`: The candidate hidden state, whose \
          computation is based on the current input and previous hidden state.
    * :math:`\odot`: The element-wise product of the vectors.
    * :math:`act_g` and :math:`act_h`: The cell input and cell output \
          activation functions and `tanh` is usually used for them.
    * :math:`\overline{act_h}`: The activation function for the projection \
          output, usually using `identity` or same as :math:`act_h`.

    Set `use_peepholes` to `False` to disable peephole connection. The formula
    is omitted here, please refer to the paper
    http://www.bioinf.jku.at/publications/older/2604.pdf for details.

    Note that these :math:`W_{xi}x_{t}, W_{xf}x_{t}, W_{xc}x_{t}, W_{xo}x_{t}`
    operations on the input :math:`x_{t}` are NOT included in this operator.
    Users can choose to use fully-connected layer before LSTMP layer.

    Args:
        input(Variable): The input of dynamic_lstmp layer, which supports
                         variable-time length input sequence. The underlying
                         tensor in this Variable is a matrix with shape
                         (T X 4D), where T is the total time steps in this
                         mini-batch, D is the hidden size.
        size(int): 4 * hidden size.
        proj_size(int): The size of projection output.
        param_attr(ParamAttr|None): The parameter attribute for the learnable
                               hidden-hidden weight and projection weight.

                               - Hidden-hidden weight = {:math:`W_{ch}, W_{ih}, \
                                                W_{fh}, W_{oh}`}.
                               - The shape of hidden-hidden weight is (P x 4D),
                                 where P is the projection size and D the hidden
                                 size.
                               - Projection weight = {:math:`W_{rh}`}.
                               - The shape of projection weight is (D x P).
        bias_attr(ParamAttr|None): The bias attribute for the learnable bias
                              weights, which contains two parts, input-hidden
                              bias weights and peephole connections weights if
                              setting `use_peepholes` to `True`.

                              1. `use_peepholes = False`
                                - Biases = {:math:`b_c, b_i, b_f, b_o`}.
                                - The shape is (1 x 4D).
                              2. `use_peepholes = True`
                                - Biases = { :math:`b_c, b_i, b_f, b_o, W_{ic}, \
                                                 W_{fc}, W_{oc}`}.
                                - The shape is (1 x 7D).
        use_peepholes(bool): Whether to enable diagonal/peephole connections,
                             default `True`.
        is_reverse(bool): Whether to compute reversed LSTM, default `False`.
        gate_activation(str): The activation for input gate, forget gate and
                              output gate. Choices = ["sigmoid", "tanh", "relu",
                              "identity"], default "sigmoid".
        cell_activation(str): The activation for cell output. Choices = ["sigmoid",
                              "tanh", "relu", "identity"], default "tanh".
        candidate_activation(str): The activation for candidate hidden state.
                              Choices = ["sigmoid", "tanh", "relu", "identity"],
                              default "tanh".
        proj_activation(str): The activation for projection output.
                              Choices = ["sigmoid", "tanh", "relu", "identity"],
                              default "tanh".
        dtype(str): Data type. Choices = ["float32", "float64"], default "float32".
        name(str|None): A name for this layer(optional). If set None, the layer
                        will be named automatically.

    Returns:
        tuple: The projection of hidden state, and cell state of LSTMP. The \
               shape of projection is (T x P), for the cell state which is \
               (T x D), and both LoD is the same with the `input`.

    Examples:
        .. code-block:: python

            hidden_dim, proj_dim = 512, 256
            fc_out = fluid.layers.fc(input=input_seq, size=hidden_dim * 4,
                                     act=None, bias_attr=None)
            proj_out, _ = fluid.layers.dynamic_lstmp(input=fc_out,
                                                     size=hidden_dim * 4,
                                                     proj_size=proj_dim,
                                                     use_peepholes=False,
                                                     is_reverse=True,
                                                     cell_activation="tanh",
                                                     proj_activation="tanh")
    """

    helper = LayerHelper('lstmp', **locals())
    size = size / 4
    weight = helper.create_parameter(
        attr=helper.param_attr, shape=[proj_size, 4 * size], dtype=dtype)
    proj_weight = helper.create_parameter(
        attr=helper.param_attr, shape=[size, proj_size], dtype=dtype)
    bias_size = [1, 7 * size]
    if not use_peepholes:
        bias_size[1] = 4 * size
    bias = helper.create_parameter(
        attr=helper.bias_attr, shape=bias_size, dtype=dtype, is_bias=True)

    projection = helper.create_tmp_variable(dtype)
    cell = helper.create_tmp_variable(dtype)
    ordered_proj0 = helper.create_tmp_variable(dtype)
    batch_hidden = helper.create_tmp_variable(dtype)
    batch_gate = helper.create_tmp_variable(dtype)
    batch_cell_pre_act = helper.create_tmp_variable(dtype)

    helper.append_op(
        type='lstmp',
        inputs={
            'Input': input,
            'Weight': weight,
            'ProjWeight': proj_weight,
            'Bias': bias
        },
        outputs={
            'Projection': projection,
            'Cell': cell,
            'OrderedP0': ordered_proj0,
            'BatchHidden': batch_hidden,
            'BatchGate': batch_gate,
            'BatchCellPreAct': batch_cell_pre_act
        },
        attrs={
            'use_peepholes': use_peepholes,
            'is_reverse': is_reverse,
            'gate_activation': gate_activation,
            'cell_activation': cell_activation,
            'candidate_activation': candidate_activation,
            'proj_activation': proj_activation
        })
    return projection, cell


def dynamic_gru(input,
                size,
                param_attr=None,
                bias_attr=None,
                is_reverse=False,
                gate_activation='sigmoid',
                candidate_activation='tanh',
                h_0=None):
    """
    **Dynamic GRU Layer**

    Refer to `Empirical Evaluation of Gated Recurrent Neural Networks on
    Sequence Modeling <https://arxiv.org/abs/1412.3555>`_

    The formula is as follows:

    .. math::

        u_t & = act_g(W_{ux}x_{t} + W_{uh}h_{t-1} + b_u)

        r_t & = act_g(W_{rx}x_{t} + W_{rh}h_{t-1} + b_r)

        \\tilde{h_t} & = act_c(W_{cx}x_{t} + W_{ch}(r_t \odot h_{t-1}) + b_c)

        h_t & = (1-u_t) \odot h_{t-1} + u_t \odot \\tilde{h_t}

    The :math:`\odot` is the element-wise product of the vectors. :math:`act_g`
    is the update gate and reset gate activation function and :math:`sigmoid`
    is usually used for it. :math:`act_c` is the activation function for
    candidate hidden state and :math:`tanh` is usually used for it.

    Note that these :math:`W_{ux}x_{t}, W_{rx}x_{t}, W_{cx}x_{t}` operations on
    the input :math:`x_{t}` are NOT included in this operator. Users can choose
    to use fully-connect layer before GRU layer.

    Args:
        input(Variable): The input of dynamic_gru layer, which supports
            variable-time length input sequence. The underlying tensor in this
            Variable is a matrix with shape :math:`(T \\times 3D)`, where
            :math:`T` is the total time steps in this mini-batch, :math:`D`
            is the hidden size.
        size(int): The dimension of the gru cell.
        param_attr(ParamAttr|None): The parameter attribute for the learnable
            hidden-hidden weight matrix. Note:

            - The shape of the weight matrix is :math:`(T \\times 3D)`, where
              :math:`D` is the hidden size.
            - All elements in the weight matrix can be divided into two parts.
              The first part are weights of the update gate and reset gate with
              shape :math:`(D \\times 2D)`, and the second part are weights for
              candidate hidden state with shape :math:`(D \\times D)`.
        bias_attr(ParamAttr): The parameter attribute for learnable the
            hidden-hidden bias.
        is_reverse(bool): Whether to compute reversed GRU, default
            :attr:`False`.
        gate_activation(str): The activation for update gate and reset gate.
            Choices = ["sigmoid", "tanh", "relu", "identity"], default "sigmoid".
        activation(str): The activation for candidate hidden state.
            Choices = ["sigmoid", "tanh", "relu", "identity"], default "tanh".

    Returns:
        Variable: The hidden state of GRU. The shape is :math:`(T \\times D)`, \
            and lod is the same with the input.

    Examples:
        .. code-block:: python

            hidden_dim = 512
            x = fluid.layers.fc(input=data, size=hidden_dim * 3)
            hidden = fluid.layers.dynamic_gru(input=x, dim=hidden_dim)
    """

    helper = LayerHelper('gru', **locals())
    dtype = helper.input_dtype()

    weight = helper.create_parameter(
        attr=helper.param_attr, shape=[size, 3 * size], dtype=dtype)
    bias = helper.create_parameter(
        attr=helper.bias_attr, shape=[1, 3 * size], dtype=dtype, is_bias=True)
    inputs = {'Input': input, 'Weight': weight, 'Bias': bias}
    if h_0 != None:
        assert h_0.shape == (
            size, size), 'The shape of h0 should be(%d, %d)' % (size, size)
        inputs['h0'] = h_0

    hidden = helper.create_tmp_variable(dtype)
    batch_gate = helper.create_tmp_variable(dtype)
    batch_reset_hidden_prev = helper.create_tmp_variable(dtype)
    batch_hidden = helper.create_tmp_variable(dtype)

    helper.append_op(
        type='gru',
        inputs=inputs,
        outputs={
            'Hidden': hidden,
            'BatchGate': batch_gate,
            'BatchResetHiddenPrev': batch_reset_hidden_prev,
            'BatchHidden': batch_hidden
        },
        attrs={
            'is_reverse': is_reverse,
            'gate_activation': gate_activation,
            'activation': candidate_activation
        })
    return hidden


def gru_unit(input,
             hidden,
             size,
             weight=None,
             bias=None,
             activation='tanh',
             gate_activation='sigmoid'):
    """
    GRU unit layer. The equation of a gru step is:

        .. math::
            u_t & = actGate(xu_{t} + W_u h_{t-1} + b_u)

            r_t & = actGate(xr_{t} + W_r h_{t-1} + b_r)

            m_t & = actNode(xm_t + W_c dot(r_t, h_{t-1}) + b_m)

            h_t & = dot((1-u_t), m_t) + dot(u_t, h_{t-1})

    The inputs of gru unit includes :math:`z_t`, :math:`h_{t-1}`. In terms
    of the equation above, the :math:`z_t` is split into 3 parts -
    :math:`xu_t`, :math:`xr_t` and :math:`xm_t`. This means that in order to
    implement a full GRU unit operator for an input, a fully
    connected layer has to be applied, such that :math:`z_t = W_{fc}x_t`.

    The terms :math:`u_t` and :math:`r_t` represent the update and reset gates
    of the GRU cell. Unlike LSTM, GRU has one lesser gate. However, there is
    an intermediate candidate hidden output, which is denoted by :math:`m_t`.
    This layer has three outputs :math:`h_t`, :math:`dot(r_t, h_{t-1})`
    and concatenation of :math:`u_t`, :math:`r_t` and :math:`m_t`.

    Args:
        input (Variable): The fc transformed input value of current step.
        hidden (Variable): The hidden value of lstm unit from previous step.
        size (integer): The input dimension value.
        weight (ParamAttr): The weight parameters for gru unit. Default: None
        bias (ParamAttr): The bias parameters for gru unit. Default: None
        activation (string): The activation type for cell (actNode).
                             Default: 'tanh'
        gate_activation (string): The activation type for gates (actGate).
                                  Default: 'sigmoid'

    Returns:
        tuple: The hidden value, reset-hidden value and gate values.

    Examples:

        .. code-block:: python

             # assuming we have x_t_data and prev_hidden of size=10
             x_t = fluid.layers.fc(input=x_t_data, size=30)
             hidden_val, r_h_val, gate_val = fluid.layers.gru_unit(input=x_t,
                                                    hidden = prev_hidden)

    """
    activation_dict = dict(
        identity=0,
        sigmoid=1,
        tanh=2,
        relu=3, )
    activation = activation_dict[activation]
    gate_activation = activation_dict[gate_activation]

    helper = LayerHelper('gru_unit', **locals())
    dtype = helper.input_dtype()
    size = size / 3

    # create weight
    if weight is None:
        weight = helper.create_parameter(
            attr=helper.param_attr, shape=[size, 3 * size], dtype=dtype)

    # create bias

    if bias is None:
        bias_size = [1, 3 * size]
        bias = helper.create_parameter(
            attr=helper.bias_attr, shape=bias_size, dtype=dtype, is_bias=True)

    gate = helper.create_tmp_variable(dtype)
    reset_hidden_pre = helper.create_tmp_variable(dtype)
    updated_hidden = helper.create_tmp_variable(dtype)

    helper.append_op(
        type='gru_unit',
        inputs={'Input': input,
                'HiddenPrev': hidden,
                'Weight': weight},
        outputs={
            'Gate': gate,
            'ResetHiddenPrev': reset_hidden_pre,
            'Hidden': updated_hidden,
        },
        attrs={
            'activation': 0,
            'gate_activation': 1,
        })

    return updated_hidden, reset_hidden_pre, gate


def linear_chain_crf(input, label, param_attr=None):
    helper = LayerHelper('linear_chain_crf', **locals())
    size = input.shape[1]
    transition = helper.create_parameter(
        attr=helper.param_attr,
        shape=[size + 2, size],
        dtype=helper.input_dtype())
    alpha = helper.create_tmp_variable(dtype=helper.input_dtype())
    emission_exps = helper.create_tmp_variable(dtype=helper.input_dtype())
    transition_exps = helper.create_tmp_variable(dtype=helper.input_dtype())
    log_likelihood = helper.create_tmp_variable(dtype=helper.input_dtype())
    helper.append_op(
        type='linear_chain_crf',
        inputs={"Emission": [input],
                "Transition": transition,
                "Label": label},
        outputs={
            "Alpha": [alpha],
            "EmissionExps": [emission_exps],
            "TransitionExps": transition_exps,
            "LogLikelihood": log_likelihood
        })

    return log_likelihood


def crf_decoding(input, param_attr, label=None):
    helper = LayerHelper('crf_decoding', **locals())
    transition = helper.get_parameter(param_attr.name)
    viterbi_path = helper.create_tmp_variable(dtype=helper.input_dtype())
    helper.append_op(
        type='crf_decoding',
        inputs={"Emission": [input],
                "Transition": transition,
                "Label": label},
        outputs={"ViterbiPath": [viterbi_path]})

    return viterbi_path


def cos_sim(X, Y):
    """
    This function performs the cosine similarity between two tensors
    X and Y and returns that as the output.
    """
    helper = LayerHelper('cos_sim', **locals())
    out = helper.create_tmp_variable(dtype=X.dtype)
    xnorm = helper.create_tmp_variable(dtype=X.dtype)
    ynorm = helper.create_tmp_variable(dtype=X.dtype)
    helper.append_op(
        type='cos_sim',
        inputs={'X': [X],
                'Y': [Y]},
        outputs={'Out': [out],
                 'XNorm': [xnorm],
                 'YNorm': [ynorm]})
    return out


def dropout(x, dropout_prob, is_test=False, seed=None):
    """
    Computes dropout.

    Drop or keep each element of `x` independently. Dropout is a regularization
    technique for reducing overfitting by preventing neuron co-adaption during
    training. The dropout operator randomly set (according to the given dropout
    probability) the outputs of some units to zero, while others are remain
    unchanged.

    Args:
       x(variable): The input tensor.
       dropout_prob(float): Probability of setting units to zero.
       is_test(bool): A flag indicating whether it is in test phrase or not.
       seed(int): A Python integer used to create random seeds. If this
                  parameter is set to None, a random seed is used.
                  NOTE: If an integer seed is given, always the same output
                  units will be dropped. DO NOT use a fixed seed in training.

    Returns:
        Variable: A tensor variable.

    Examples:
        .. code-block:: python

          x = fluid.layers.data(name="data", shape=[32, 32], dtype="float32")
          droped = fluid.layers.dropout(input=x, dropout_rate=0.5)
    """

    helper = LayerHelper('dropout', **locals())
    out = helper.create_tmp_variable(dtype=x.dtype)
    mask = helper.create_tmp_variable(dtype=x.dtype, stop_gradient=True)
    helper.append_op(
        type='dropout',
        inputs={'X': [x]},
        outputs={'Out': [out],
                 'Mask': [mask]},
        attrs={
            'dropout_prob': dropout_prob,
            'is_test': is_test,
            'fix_seed': seed is not None,
            'seed': seed if seed is not None else 0
        })
    return out


def cross_entropy(input, label, soft_label=False):
    """
    **Cross Entropy Layer**

    This layer computes the cross entropy between `input` and `label`. It
    supports both standard cross-entropy and soft-label cross-entropy loss
    computation.

    1) One-hot cross-entropy:
        `soft_label = False`, `Label[i, 0]` indicates the class index for sample i:

        .. math::

            Y[i] = -\log(X[i, Label[i]])

    2) Soft-label cross-entropy:
        `soft_label = True`, `Label[i, j]` indicates the soft label of class j
        for sample i:

        .. math::

            Y[i] = \sum_j{-Label[i, j] * log(X[i, j])}

       Please make sure that in this case the summation of each row of `label`
       equals one.

    3) One-hot cross-entropy with vecterized `label`:
         As a special case of 2), when each row of 'label' has only one
         non-zero element which is equal to 1, soft-label cross-entropy degenerates
         to a one-hot cross-entropy with one-hot label representation.

    Args:
        input (Variable|list):  a 2-D tensor with shape [N x D], where N is the
                                batch size and D is the number of classes. This
                                input is a probability computed by the previous
                                operator, which is almost always the result of
                                a softmax operator.
        label (Variable|list): the ground truth which is a 2-D tensor. When
                               `soft_label` is set to `False`, `label` is a
                               tensor<int64> with shape [N x 1]. When
                               `soft_label` is set to `True`, `label` is a
                               tensor<float/double> with shape [N x D].
        soft_label (bool): a flag indicating whether to
                                           interpretate the given labels as soft
                                           labels, default `False`.

    Returns:
         A 2-D tensor with shape [N x 1], the cross entropy loss.

    Raises:
        `ValueError`: 1) the 1st dimension of `input` and `label` are not equal.
                      2) when `soft_label == True`, and the 2nd dimension of
                         `input` and `label` are not equal.
                      3) when `soft_label == False`, and the 2nd dimension of
                         `label` is not 1.

    Examples:
        .. code-block:: python

          predict = fluid.layers.fc(input=net, size=classdim, act='softmax')
          cost = fluid.layers.cross_entropy(input=predict, label=label)
    """
    helper = LayerHelper('cross_entropy', **locals())
    out = helper.create_tmp_variable(dtype=input.dtype)
    helper.append_op(
        type='cross_entropy',
        inputs={'X': [input],
                'Label': [label]},
        outputs={'Y': [out]},
        attrs={"soft_label": soft_label})
    return out


def square_error_cost(input, label):
    """
    **Square error cost layer**

    This layer accepts input predictions and target label and returns the
    squared error cost.

    For predictions, :math:`X`, and target labels, :math:`Y`, the equation is:

    .. math::

        Out = (X - Y)^2

    In the above equation:

        * :math:`X`: Input predictions, a tensor.
        * :math:`Y`: Input labels, a tensor.
        * :math:`Out`: Output value, same shape with :math:`X`.

    Args:
       input(Variable): Input tensor, has predictions.
       label(Variable): Label tensor, has target labels.

    Returns:
        Variable: The tensor variable storing the element-wise squared error \
                  difference of input and label.

    Examples:
        .. code-block:: python

          y = layers.data(name='y', shape=[1], dtype='float32')
          y_predict = layers.data(name='y_predict', shape=[1], dtype='float32')
          cost = layers.square_error_cost(input=y_predict, label=y)

    """
    helper = LayerHelper('square_error_cost', **locals())
    minus_out = helper.create_tmp_variable(dtype=input.dtype)
    helper.append_op(
        type='elementwise_sub',
        inputs={'X': [input],
                'Y': [label]},
        outputs={'Out': [minus_out]})

    square_out = helper.create_tmp_variable(dtype=input.dtype)
    helper.append_op(
        type='square', inputs={'X': [minus_out]},
        outputs={'Out': [square_out]})
    return square_out


def chunk_eval(input,
               label,
               chunk_scheme,
               num_chunk_types,
               excluded_chunk_types=None):
    """
    This function computes and outputs the precision, recall and
    F1-score of chunk detection.
    """
    helper = LayerHelper("chunk_eval", **locals())

    # prepare output
    precision = helper.create_tmp_variable(dtype="float32")
    recall = helper.create_tmp_variable(dtype="float32")
    f1_score = helper.create_tmp_variable(dtype="float32")
    num_infer_chunks = helper.create_tmp_variable(dtype="int64")
    num_label_chunks = helper.create_tmp_variable(dtype="int64")
    num_correct_chunks = helper.create_tmp_variable(dtype="int64")

    helper.append_op(
        type="chunk_eval",
        inputs={"Inference": [input],
                "Label": [label]},
        outputs={
            "Precision": [precision],
            "Recall": [recall],
            "F1-Score": [f1_score],
            "NumInferChunks": [num_infer_chunks],
            "NumLabelChunks": [num_label_chunks],
            "NumCorrectChunks": [num_correct_chunks]
        },
        attrs={
            "num_chunk_types": num_chunk_types,
            "chunk_scheme": chunk_scheme,
            "excluded_chunk_types": excluded_chunk_types or []
        })
    return (precision, recall, f1_score, num_infer_chunks, num_label_chunks,
            num_correct_chunks)


def sequence_conv(input,
                  num_filters,
                  filter_size=3,
                  filter_stride=1,
                  padding=None,
                  bias_attr=None,
                  param_attr=None,
                  act=None):
    """
    This function creates the op for sequence_conv, using the inputs and
    other convolutional configurations for the filters and stride as given
    in the input parameters to the function.
    """

    # FIXME(dzh) : want to unify the argument of python layer
    # function. So we ignore some unecessary attributes.
    # such as, padding_trainable, context_start.

    helper = LayerHelper('sequence_conv', **locals())
    dtype = helper.input_dtype()
    filter_shape = [filter_size * input.shape[1], num_filters]
    filter_param = helper.create_parameter(
        attr=helper.param_attr, shape=filter_shape, dtype=dtype)
    pre_bias = helper.create_tmp_variable(dtype)

    helper.append_op(
        type='sequence_conv',
        inputs={
            'X': [input],
            'Filter': [filter_param],
        },
        outputs={"Out": pre_bias},
        attrs={
            'contextStride': filter_stride,
            'contextStart': -int(filter_size / 2),
            'contextLength': filter_size
        })
    pre_act = helper.append_bias_op(pre_bias)
    return helper.append_activation(pre_act)


def sequence_softmax(input, param_attr=None, bias_attr=None, use_cudnn=True):
    helper = LayerHelper('sequence_softmax', **locals())
    dtype = helper.input_dtype()
    softmax_out = helper.create_tmp_variable(dtype)
    helper.append_op(
        type="sequence_softmax",
        inputs={"X": input},
        outputs={"Out": softmax_out},
        attrs={"use_cudnn": use_cudnn})
    return softmax_out


def softmax(input, param_attr=None, bias_attr=None, use_cudnn=True):
    helper = LayerHelper('softmax', **locals())
    dtype = helper.input_dtype()
    softmax_out = helper.create_tmp_variable(dtype)
    helper.append_op(
        type="softmax",
        inputs={"X": input},
        outputs={"Out": softmax_out},
        attrs={"use_cudnn": use_cudnn})
    return softmax_out


def conv2d(input,
           num_filters,
           filter_size,
           stride=1,
           padding=0,
           dilation=1,
           groups=None,
           param_attr=None,
           bias_attr=None,
           use_cudnn=True,
           use_mkldnn=False,
           act=None,
           name=None):
    """
    **Convlution2D Layer**

    The convolution2D layer calculates the output based on the input, filter
    and strides, paddings, dilations, groups parameters. Input(Input) and
    Output(Output) are in NCHW format. Where N is batch size, C is the number of
    channels, H is the height of the feature, and W is the width of the feature.
    The details of convolution layer, please refer UFLDL's `convolution,
    <http://ufldl.stanford.edu/tutorial/supervised/FeatureExtractionUsingConvolution/>`_ .
    If bias attribution and activation type are provided, bias is added to the
    output of the convolution, and the corresponding activation function is
    applied to the final result.

    For each input :math:`X`, the equation is:

    .. math::

        Out = \sigma (W \\ast X + b)

    In the above equation:

    * :math:`X`: Input value, a tensor with NCHW format.
    * :math:`W`: Filter value, a tensor with MCHW format.
    * :math:`\\ast`: Convolution operation.
    * :math:`b`: Bias value, a 2-D tensor with shape [M, 1].
    * :math:`\\sigma`: Activation function.
    * :math:`Out`: Output value, the shape of :math:`Out` and :math:`X` may be
                   different.

    Example:

        - Input:

          Input shape: $(N, C_{in}, H_{in}, W_{in})$

          Filter shape: $(C_{out}, C_{in}, H_f, W_f)$

        - Output:
          Output shape: $(N, C_{out}, H_{out}, W_{out})$

        Where

        .. math::

        H_{out}&= \\frac{(H_{in} + 2 * paddings[0] - (dilations[0] * (H_f - 1) + 1))}{strides[0]} + 1 \\\\
        W_{out}&= \\frac{(W_{in} + 2 * paddings[1] - (dilations[1] * (W_f - 1) + 1))}{strides[1]} + 1

    Args:
       input(Variable): The input image with [N, C, H, W] format.
       num_filters(int): The number of filter. It is as same as the output
           image channel.
       filter_size(int|tuple|None): The filter size. If filter_size is a tuple,
           it must contain two integers, (filter_size_H, filter_size_W).
           Otherwise, the filter will be a square.
       stride(int|tuple): The stride size. If stride is a tuple, it must
           contain two integers, (stride_H, stride_W). Otherwise, the
           stride_H = stride_W = stride. Default: stride = 1.
       padding(int|tuple): The padding size. If padding is a tuple, it must
           contain two integers, (padding_H, padding_W). Otherwise, the
           padding_H = padding_W = padding. Default: padding = 0.
       dilation(int|tuple): The dilation size. If dilation is a tuple, it must
           contain two integers, (dilation_H, dilation_W). Otherwise, the
           dilation_H = dilation_W = dilation. Default: dilation = 1.
       groups(int): The groups number of the Conv2d Layer. According to grouped
           convolution in Alex Krizhevsky's Deep CNN paper: when group=2,
           the first half of the filters is only connected to the first half
           of the input channels, while the second half of the filters is only
           connected to the second half of the input channels. Default: groups=1
       param_attr(ParamAttr): The parameters to the Conv2d Layer. Default: None
       bias_attr(ParamAttr): Bias parameter for the Conv2d layer. Default: None
       use_cudnn(bool): Use cudnn kernel or not, it is valid only when the cudnn
           library is installed. Default: True
       act(str): Activation type. Default: None
       name(str|None): A name for this layer(optional). If set None, the layer
           will be named automatically.

    Returns:
        Variable: The tensor variable storing the convolution and \
                  non-linearity activation result.

    Raises:
        ValueError: If the shapes of input, filter_size, stride, padding and
                    groups mismatch.

    Examples:
        .. code-block:: python

          data = fluid.layers.data(
              name='data', shape=[3, 32, 32], dtype='float32')
          conv2d = fluid.layers.conv2d(
              input=data, num_filters=2, filter_size=3, act="relu")
    """
    if stride is None:
        stride = [1, 1]

    num_channels = input.shape[1]

    l_type = 'conv2d'
    if (num_channels == groups and num_filters % num_channels == 0 and
            not use_cudnn):
        l_type = 'depthwise_conv2d'

    helper = LayerHelper(l_type, **locals())
    dtype = helper.input_dtype()

    if groups is None:
        num_filter_channels = num_channels
    else:
        if num_channels % groups != 0:
            raise ValueError("num_channels must be divisible by groups.")
        num_filter_channels = num_channels / groups

    filter_size = utils.convert_to_list(filter_size, 2, 'filter_size')
    stride = utils.convert_to_list(stride, 2, 'stride')
    padding = utils.convert_to_list(padding, 2, 'padding')
    dilation = utils.convert_to_list(dilation, 2, 'dilation')

    if not isinstance(use_cudnn, bool):
        raise ValueError("use_cudnn should be True or False")

    input_shape = input.shape
    filter_shape = [num_filters, num_filter_channels] + filter_size

    def _get_default_param_initializer():
        std = (2.0 / (filter_size[0]**2 * num_channels))**0.5
        return Normal(0.0, std, 0)

    filter_param = helper.create_parameter(
        attr=helper.param_attr,
        shape=filter_shape,
        dtype=dtype,
        default_initializer=_get_default_param_initializer())

    pre_bias = helper.create_tmp_variable(dtype)

    helper.append_op(
        type=l_type,
        inputs={
            'Input': input,
            'Filter': filter_param,
        },
        outputs={"Output": pre_bias},
        attrs={
            'strides': stride,
            'paddings': padding,
            'dilations': dilation,
            'groups': groups,
            'use_cudnn': use_cudnn,
            'use_mkldnn': use_mkldnn
        })

    pre_act = helper.append_bias_op(pre_bias, dim_start=1, dim_end=2)

    return helper.append_activation(pre_act)


def sequence_pool(input, pool_type):
    """
    This function add the operator for sequence pooling.
    It pools features of all time-steps of each instance, and is applied
    on top of the input using pool_type mentioned in the parameters.

    It supports four pool_type:

    - average: :math:`Out[i] = \\frac{\sum_i X_i}{N}`
    - sum:     :math:`Out[i] = \sum_jX_{ij}`
    - sqrt:    :math:`Out[i] = \\frac{\sum_jX_{ij}}{\sqrt{len(X_i)}}`
    - max:     :math:`Out[i] = max(X_i)`

    .. code-block:: text

       x is a 1-level LoDTensor:
         x.lod = [[0, 2, 5, 7]]
         x.data = [1, 3, 2, 4, 6, 5, 1]
         x.dims = [7, 1]

       then output is a Tensor:
         out.dim = [3, 1]
         with condition len(x.lod[-1]) - 1 == out.dims[0]

       for different pool_type:
         average: out.data = [2, 4, 3], where 2=(1+3)/2, 4=(2+4+6)/3, 3=(5+1)/2
         sum    : out.data = [4, 12, 6], where 4=1+3, 12=2+4+6, 6=5+1
         sqrt   : out.data = [2.82, 6.93, 4.24], where 2.82=(1+3)/sqrt(2),
                    6.93=(2+4+6)/sqrt(3), 4.24=(5+1)/sqrt(2)
         max    : out.data = [3, 6, 5], where 3=max(1,3), 6=max(2,4,6), 5=max(5,1)

    Args:
        input(variable): The input variable which is a LoDTensor.
        pool_type (string): The pooling type of sequence_pool.
            It supports average, sum, sqrt and max.

    Returns:
        The sequence pooling variable which is a Tensor.

    Examples:

        .. code-block:: python

             x = fluid.layers.data(name='x', shape=[7, 1],
                              dtype='float32', lod_level=1)
             avg_x = fluid.layers.sequence_pool(input=x, pool_type='average')
             sum_x = fluid.layers.sequence_pool(input=x, pool_type='sum')
             sqrt_x = fluid.layers.sequence_pool(input=x, pool_type='sqrt')
             max_x = fluid.layers.sequence_pool(input=x, pool_type='max')
    """
    helper = LayerHelper('sequence_pool', **locals())
    dtype = helper.input_dtype()
    pool_out = helper.create_tmp_variable(dtype)
    max_index = helper.create_tmp_variable(dtype)

    helper.append_op(
        type="sequence_pool",
        inputs={"X": input},
        outputs={"Out": pool_out,
                 "MaxIndex": max_index},
        attrs={"pooltype": pool_type.upper()})

    # when pool_type is max, variable max_index is initialized,
    # so we stop the gradient explicitly here
    if pool_type == 'max':
        max_index.stop_gradient = True

    return pool_out


def sequence_first_step(input):
    """
    This funciton get the first step of sequence.

    .. code-block:: text

       x is a 1-level LoDTensor:
         x.lod = [[0, 2, 5, 7]]
         x.data = [1, 3, 2, 4, 6, 5, 1]
         x.dims = [7, 1]

       then output is a Tensor:
         out.dim = [3, 1]
         with condition len(x.lod[-1]) - 1 == out.dims[0]
         out.data = [1, 2, 5], where 1=first(1,3), 2=first(2,4,6), 5=first(5,1)

    Args:
        input(variable): The input variable which is a LoDTensor.

    Returns:
        The sequence's first step variable which is a Tensor.

    Examples:

        .. code-block:: python

             x = fluid.layers.data(name='x', shape=[7, 1],
                              dtype='float32', lod_level=1)
             x_first_step = fluid.layers.sequence_first_step(input=x)
    """
    return sequence_pool(input=input, pool_type="first")


def sequence_last_step(input):
    """
    This funciton get the last step of sequence.

    .. code-block:: text

       x is a 1-level LoDTensor:
         x.lod = [[0, 2, 5, 7]]
         x.data = [1, 3, 2, 4, 6, 5, 1]
         x.dims = [7, 1]

       then output is a Tensor:
         out.dim = [3, 1]
         with condition len(x.lod[-1]) - 1 == out.dims[0]
         out.data = [3, 6, 1], where 3=last(1,3), 6=last(2,4,6), 1=last(5,1)

    Args:
        input(variable): The input variable which is a LoDTensor.

    Returns:
        The sequence's last step variable which is a Tensor.

    Examples:

        .. code-block:: python

             x = fluid.layers.data(name='x', shape=[7, 1],
                              dtype='float32', lod_level=1)
             x_last_step = fluid.layers.sequence_last_step(input=x)
    """
    return sequence_pool(input=input, pool_type="last")


def pool2d(input,
           pool_size=-1,
           pool_type="max",
           pool_stride=1,
           pool_padding=0,
           global_pooling=False,
           use_cudnn=True,
           ceil_mode=False,
           use_mkldnn=False,
           name=None):
    """
    This function adds the operator for pooling in 2 dimensions, using the
    pooling configurations mentioned in input parameters.
    """
    if pool_type not in ["max", "avg"]:
        raise ValueError(
            "Unknown pool_type: '%s'. It can only be 'max' or 'avg'.",
            str(pool_type))

    if global_pooling is False and pool_size == -1:
        raise ValueError(
            "When the global_pooling is False, pool_size must be passed "
            "and be a valid value. Received pool_size: " + str(pool_size))

    pool_size = utils.convert_to_list(pool_size, 2, 'pool_size')
    pool_padding = utils.convert_to_list(pool_padding, 2, 'pool_padding')
    pool_stride = utils.convert_to_list(pool_stride, 2, 'pool_stride')

    if not isinstance(use_cudnn, bool):
        raise ValueError("use_cudnn should be True or False")

    helper = LayerHelper('pool2d', **locals())
    dtype = helper.input_dtype()
    pool_out = helper.create_tmp_variable(dtype)

    helper.append_op(
        type="pool2d",
        inputs={"X": input},
        outputs={"Out": pool_out},
        attrs={
            "pooling_type": pool_type,
            "ksize": pool_size,
            "global_pooling": global_pooling,
            "strides": pool_stride,
            "paddings": pool_padding,
            "use_cudnn": use_cudnn,
            "ceil_mode": ceil_mode,
            "use_mkldnn": use_mkldnn
        })

    return pool_out


def batch_norm(input,
               act=None,
               is_test=False,
               momentum=0.9,
               epsilon=1e-05,
               param_attr=None,
               bias_attr=None,
               data_layout='NCHW',
               name=None,
               moving_mean_name=None,
               moving_variance_name=None):
    """
    This function helps create an operator to implement
    the BatchNorm layer using the configurations from the input parameters.
    """
    helper = LayerHelper('batch_norm', **locals())
    dtype = helper.input_dtype()

    input_shape = input.shape
    if data_layout == 'NCHW':
        channel_num = input_shape[1]
    else:
        if data_layout == 'NHWC':
            channel_num = input_shape[-1]
        else:
            raise ValueError("unsupported data layout:" + data_layout)

    param_shape = [channel_num]

    # create parameter
    scale = helper.create_parameter(
        attr=helper.param_attr,
        shape=param_shape,
        dtype=dtype,
        default_initializer=Constant(1.0))

    bias = helper.create_parameter(
        attr=helper.bias_attr, shape=param_shape, dtype=dtype, is_bias=True)

    mean = helper.create_parameter(
        attr=ParamAttr(
            name=moving_mean_name, initializer=Constant(0.0), trainable=False),
        shape=param_shape,
        dtype=input.dtype)
    mean.stop_gradient = True

    variance = helper.create_parameter(
        attr=ParamAttr(
            name=moving_variance_name,
            initializer=Constant(1.0),
            trainable=False),
        shape=param_shape,
        dtype=input.dtype)
    variance.stop_gradient = True

    # create output
    # mean and mean_out share the same memory
    mean_out = mean
    # variance and variance out share the same memory
    variance_out = variance
    saved_mean = helper.create_tmp_variable(dtype=dtype, stop_gradient=True)
    saved_variance = helper.create_tmp_variable(dtype=dtype, stop_gradient=True)

    batch_norm_out = helper.create_tmp_variable(dtype)

    helper.append_op(
        type="batch_norm",
        inputs={
            "X": input,
            "Scale": scale,
            "Bias": bias,
            "Mean": mean,
            "Variance": variance
        },
        outputs={
            "Y": batch_norm_out,
            "MeanOut": mean_out,
            "VarianceOut": variance_out,
            "SavedMean": saved_mean,
            "SavedVariance": saved_variance
        },
        attrs={"momentum": momentum,
               "epsilon": epsilon,
               "is_test": is_test})

    return helper.append_activation(batch_norm_out)


def layer_norm(input,
               scale=True,
               shift=True,
               begin_norm_axis=1,
               epsilon=1e-05,
               param_attr=None,
               bias_attr=None,
               act=None,
               name=None):
    """
    **Layer Normalization**

    Assume feature vectors exist on dimensions
    :attr:`begin_norm_axis ... rank(input)` and calculate the moment statistics
    along these dimensions for each feature vector :math:`a` with size
    :math:`H`, then normalize each feature vector using the corresponding
    statistics. After that, apply learnable gain and bias on the normalized
    tensor to scale and shift if :attr:`scale` and :attr:`shift` are set.

    Refer to `Layer Normalization <https://arxiv.org/pdf/1607.06450v1.pdf>`_

    The formula is as follows:

    .. math::

        \\mu & = \\frac{1}{H}\\sum_{i=1}^{H} a_i

        \\sigma & = \\sqrt{\\frac{1}{H}\sum_{i=1}^{H}(a_i - \\mu)^2}

        h & = f(\\frac{g}{\\sigma}(a - \\mu) + b)

    Args:
        input(Variable): The input tensor variable.
        scale(bool): Whether to learn the adaptive gain :math:`g` after
            normalization.
        shift(bool): Whether to learn the adaptive bias :math:`b` after
            normalization.
        begin_norm_axis(bool): The normalization will be performed along
            dimensions from :attr:`begin_norm_axis` to :attr:`rank(input)`.
        epsilon(float): The small value added to the variance to prevent
            division by zero.
        param_attr(ParamAttr|None): The parameter attribute for the learnable
            gain :math:`g`.
        bias_attr(ParamAttr|None): The parameter attribute for the learnable
            bias :math:`b`.
        act(str): Activation to be applied to the output of layer normalizaiton.

    Returns:
        Variable: A tensor variable with the same shape as the input.

    Examples:
        .. code-block:: python

            data = fluid.layers.data(
              name='data', shape=[3, 32, 32], dtype='float32')
            x = fluid.layers.layer_norm(input=data, begin_norm_axis=1)
    """
    helper = LayerHelper('layer_norm', **locals())
    dtype = helper.input_dtype()

    # create intput and parameters
    inputs = {'X': input}
    input_shape = input.shape
    param_shape = [reduce(lambda x, y: x * y, input_shape[begin_norm_axis:])]
    if scale:
        scale = helper.create_parameter(
            attr=helper.param_attr,
            shape=param_shape,
            dtype=dtype,
            default_initializer=Constant(1.0))
        inputs['Scale'] = scale
    if shift:
        assert bias_attr is not False
        bias = helper.create_parameter(
            attr=helper.bias_attr, shape=param_shape, dtype=dtype, is_bias=True)
        inputs['Bias'] = bias

    # create output
    mean_out = helper.create_tmp_variable(dtype=dtype, stop_gradient=True)
    variance_out = helper.create_tmp_variable(dtype=dtype, stop_gradient=True)
    layer_norm_out = helper.create_tmp_variable(dtype)

    helper.append_op(
        type="layer_norm",
        inputs=inputs,
        outputs={
            "Y": layer_norm_out,
            "Mean": mean_out,
            "Variance": variance_out,
        },
        attrs={"epsilon": epsilon,
               "begin_norm_axis": begin_norm_axis})

    return helper.append_activation(layer_norm_out)


def beam_search_decode(ids, scores, name=None):
    helper = LayerHelper('beam_search_decode', **locals())
    sentence_ids = helper.create_tmp_variable(dtype=ids.dtype)
    sentence_scores = helper.create_tmp_variable(dtype=ids.dtype)

    helper.append_op(
        type="beam_search_decode",
        inputs={"Ids": ids,
                "Scores": scores},
        outputs={
            "SentenceIds": sentence_ids,
            "SentenceScores": sentence_scores
        })

    return sentence_ids, sentence_scores


def conv2d_transpose(input,
                     num_filters,
                     output_size=None,
                     filter_size=None,
                     padding=0,
                     stride=1,
                     dilation=1,
                     param_attr=None,
                     bias_attr=None,
                     use_cudnn=True,
                     act=None,
                     name=None):
    """
    **Convlution2D transpose layer**

    The convolution2D transpose layer calculates the output based on the input,
    filter, and dilations, strides, paddings. Input(Input) and output(Output)
    are in NCHW format. Where N is batch size, C is the number of channels,
    H is the height of the feature, and W is the width of the feature.
    Parameters(dilations, strides, paddings) are two elements. These two elements
    represent height and width, respectively. The details of convolution transpose
    layer, please refer to the following explanation and references
    `therein <http://www.matthewzeiler.com/wp-content/uploads/2017/07/cvpr2010.pdf>`_.

    For each input :math:`X`, the equation is:

    .. math::

        Out = W \\ast X

    In the above equation:

    * :math:`X`: Input value, a tensor with NCHW format.
    * :math:`W`: Filter value, a tensor with MCHW format.
    * :math:`\\ast` : Convolution transpose operation.
    * :math:`Out`: Output value, the shape of :math:`Out` and :math:`X` may be
                   different.

    Example:

        - Input:

          Input shape: $(N, C_{in}, H_{in}, W_{in})$

          Filter shape: $(C_{in}, C_{out}, H_f, W_f)$

        - Output:

          Output shape: $(N, C_{out}, H_{out}, W_{out})$

        Where

        .. math::

           H_{out} &= (H_{in} - 1) * strides[0] - 2 * paddings[0] + dilations[0] * (H_f - 1) + 1 \\\\
           W_{out} &= (W_{in} - 1) * strides[1] - 2 * paddings[1] + dilations[1] * (W_f - 1) + 1

    Args:
       input(Variable): The input image with [N, C, H, W] format.
       num_filters(int): The number of the filter. It is as same as the output
           image channel.
       output_size(int|tuple|None): The output image size. If output size is a
           tuple, it must contain two integers, (image_H, image_W). This
           parameter only works when filter_size is None.
       filter_size(int|tuple|None): The filter size. If filter_size is a tuple,
           it must contain two integers, (filter_size_H, filter_size_W).
           Otherwise, the filter will be a square. None if use output size to
           calculate filter_size.
       padding(int|tuple): The padding size. If padding is a tuple, it must
           contain two integers, (padding_H, padding_W). Otherwise, the
           padding_H = padding_W = padding. Default: padding = 0.
       stride(int|tuple): The stride size. If stride is a tuple, it must
           contain two integers, (stride_H, stride_W). Otherwise, the
           stride_H = stride_W = stride. Default: stride = 1.
       dilation(int|tuple): The dilation size. If dilation is a tuple, it must
           contain two integers, (dilation_H, dilation_W). Otherwise, the
           dilation_H = dilation_W = dilation. Default: dilation = 1.
       param_attr(ParamAttr): The parameters to the Conv2d_transpose Layer.
                              Default: None
       bias_attr(ParamAttr): Bias parameter for the Conv2d layer. Default: None
       use_cudnn(bool): Use cudnn kernel or not, it is valid only when the cudnn
           library is installed. Default: True
       act(str): Activation type. Default: None
       name(str|None): A name for this layer(optional). If set None, the layer
           will be named automatically.

    Returns:
       Variable: The tensor variable storing the convolution transpose result.

    Raises:
       ValueError: If the shapes of input, filter_size, stride, padding and
                   groups mismatch.

    Examples:
       .. code-block:: python

          data = fluid.layers.data(
              name='data', shape=[3, 32, 32], dtype='float32')
          conv2d_transpose = fluid.layers.conv2d_transpose(
              input=data, num_filters=2, filter_size=3)
    """
    helper = LayerHelper("conv2d_transpose", **locals())
    if not isinstance(input, Variable):
        raise TypeError("Input of conv2d_transpose must be Variable")
    input_channel = input.shape[1]

    padding = utils.convert_to_list(padding, 2, 'padding')
    stride = utils.convert_to_list(stride, 2, 'stride')
    dilation = utils.convert_to_list(dilation, 2, 'dilation')

    if not isinstance(use_cudnn, bool):
        raise ValueError("use_cudnn should be True or False")

    if filter_size is None:
        if output_size is None:
            raise ValueError("output_size must be set when filter_size is None")
        if isinstance(output_size, int):
            output_size = [output_size, output_size]

        h_in = input.shape[2]
        w_in = input.shape[3]

        filter_size_h = (output_size[0] - (h_in - 1) * stride[0] + 2 *
                         padding[0] - 1) / dilation[0] + 1
        filter_size_w = (output_size[1] - (w_in - 1) * stride[1] + 2 *
                         padding[1] - 1) / dilation[1] + 1
        filter_size = [filter_size_h, filter_size_w]
    else:
        filter_size = utils.convert_to_list(filter_size, 2,
                                            'conv2d_transpose.filter_size')

    filter_shape = [input_channel, num_filters] + filter_size
    img_filter = helper.create_parameter(
        dtype=input.dtype, shape=filter_shape, attr=helper.param_attr)

    pre_bias = helper.create_tmp_variable(dtype=input.dtype)
    helper.append_op(
        type='conv2d_transpose',
        inputs={'Input': [input],
                'Filter': [img_filter]},
        outputs={'Output': pre_bias},
        attrs={
            'strides': stride,
            'paddings': padding,
            'dilations': dilation,
            'use_cudnn': use_cudnn
        })

    pre_act = helper.append_bias_op(pre_bias, dim_start=1, dim_end=2)
    out = helper.append_activation(pre_act)
    return out


def sequence_expand(x, y, ref_level=-1, name=None):
    """Sequence Expand Layer. This layer will expand the input variable **x**
    according to specified level lod of **y**. Please note that lod level of
    **x** is at most 1 and rank of **x** is at least 2. When rank of **x**
    is greater than 2, then it would be viewed as a 2-D tensor.
    Following examples will explain how sequence_expand works:

    .. code-block:: text

        * Case 1
            x is a LoDTensor:
                x.lod  = [[0,   2,        4]]
                x.data = [[a], [b], [c], [d]]
                x.dims = [4, 1]

            y is a LoDTensor:
                y.lod = [[0,    2,    4],
                         [0, 3, 6, 7, 8]]

            ref_level: 0

            then output is a 1-level LoDTensor:
                out.lod =  [[0,   2,        4,        6,        8]]
                out.data = [[a], [b], [a], [b], [c], [d], [c], [d]]
                out.dims = [8, 1]

        * Case 2
            x is a Tensor:
                x.data = [[a], [b], [c]]
                x.dims = [3, 1]

            y is a LoDTensor:
                y.lod = [[0, 2, 2, 5]]

            ref_level: -1

            then output is a Tensor:
                out.data = [[a], [a], [c], [c], [c]]
                out.dims = [5, 1]
    Args:
        x (Variable): The input variable which is a Tensor or LoDTensor.
        y (Variable): The input variable which is a LoDTensor.
        ref_level (int): Lod level of `y` to be referred by `x`. If set to -1,
                         refer the last level of lod.
        name(str|None): A name for this layer(optional). If set None, the layer
                        will be named automatically.

    Returns:
        Variable: The expanded variable which is a LoDTensor.

    Examples:
        .. code-block:: python

            x = fluid.layers.data(name='x', shape=[10], dtype='float32')
            y = fluid.layers.data(name='y', shape=[10, 20],
                             dtype='float32', lod_level=1)
            out = layers.sequence_expand(x=x, y=y, ref_level=0)
    """
    helper = LayerHelper('sequence_expand', input=x, **locals())
    dtype = helper.input_dtype()
    tmp = helper.create_tmp_variable(dtype)
    helper.append_op(
        type='sequence_expand',
        inputs={'X': x,
                'Y': y},
        outputs={'Out': tmp},
        attrs={'ref_level': ref_level})
    return tmp


def beam_search(pre_ids, ids, scores, beam_size, end_id, level=0):
    '''
    This function implements the beam search algorithm.
    '''
    helper = LayerHelper('beam_search', **locals())
    score_type = scores.dtype
    id_type = ids.dtype

    selected_scores = helper.create_tmp_variable(dtype=score_type)
    selected_ids = helper.create_tmp_variable(dtype=id_type)

    helper.append_op(
        type='beam_search',
        inputs={
            'pre_ids': pre_ids,
            'ids': ids,
            'scores': scores,
        },
        outputs={
            'selected_ids': selected_ids,
            'selected_scores': selected_scores,
        },
        attrs={
            # TODO(ChunweiYan) to assure other value support
            'level': level,
            'beam_size': beam_size,
            'end_id': end_id,
        })

    return selected_ids, selected_scores


def lstm_unit(x_t,
              hidden_t_prev,
              cell_t_prev,
              forget_bias=0.0,
              param_attr=None,
              bias_attr=None,
              name=None):
    """Lstm unit layer. The equation of a lstm step is:

        .. math::

            i_t & = \sigma(W_{x_i}x_{t} + W_{h_i}h_{t-1} + b_i)

            f_t & = \sigma(W_{x_f}x_{t} + W_{h_f}h_{t-1} + b_f)

            c_t & = f_tc_{t-1} + i_t tanh (W_{x_c}x_t + W_{h_c}h_{t-1} + b_c)

            o_t & = \sigma(W_{x_o}x_{t} + W_{h_o}h_{t-1} + b_o)

            h_t & = o_t tanh(c_t)

    The inputs of lstm unit include :math:`x_t`, :math:`h_{t-1}` and
    :math:`c_{t-1}`. The 2nd dimensions of :math:`h_{t-1}` and :math:`c_{t-1}`
    should be same. The implementation separates the linear transformation and
    non-linear transformation apart. Here, we take :math:`i_t` as an example.
    The linear transformation is applied by calling a `fc` layer and the
    equation is:

        .. math::

            L_{i_t} = W_{x_i}x_{t} + W_{h_i}h_{t-1} + b_i

    The non-linear transformation is applied by calling `lstm_unit_op` and the
    equation is:

        .. math::

            i_t = \sigma(L_{i_t})

    This layer has two outputs including :math:`h_t` and :math:`o_t`.

    Args:
        x_t (Variable): The input value of current step, a 2-D tensor with shape
            M x N, M for batch size and N for input size.
        hidden_t_prev (Variable): The hidden value of lstm unit, a 2-D tensor
            with shape M x S, M for batch size and S for size of lstm unit.
        cell_t_prev (Variable): The cell value of lstm unit, a 2-D tensor with
            shape M x S, M for batch size and S for size of lstm unit.
        forget_bias (float): The forget bias of lstm unit.
        param_attr (ParamAttr): The attributes of parameter weights, used to set
            initializer, name etc.
        bias_attr (ParamAttr): The attributes of bias weights, if not False,
            bias weights will be created and be set to default value.
        name(str|None): A name for this layer(optional). If set None, the layer
                       will be named automatically.

    Returns:
        tuple: The hidden value and cell value of lstm unit.

    Raises:
        ValueError: The ranks of **x_t**, **hidden_t_prev** and **cell_t_prev**
                    not be 2 or the 1st dimensions of **x_t**, **hidden_t_prev**
                    and **cell_t_prev** not be the same or the 2nd dimensions of
                    **hidden_t_prev** and **cell_t_prev** not be the same.

    Examples:

        .. code-block:: python

             x_t = fluid.layers.fc(input=x_t_data, size=10)
             prev_hidden = fluid.layers.fc(input=prev_hidden_data, size=30)
             prev_cell = fluid.layers.fc(input=prev_cell_data, size=30)
             hidden_value, cell_value = fluid.layers.lstm_unit(x_t=x_t,
                                                    hidden_t_prev=prev_hidden,
                                                    cell_t_prev=prev_cell)
    """
    helper = LayerHelper('lstm_unit', **locals())

    if len(x_t.shape) != 2:
        raise ValueError("Rank of x_t must be 2.")

    if len(hidden_t_prev.shape) != 2:
        raise ValueError("Rank of hidden_t_prev must be 2.")

    if len(cell_t_prev.shape) != 2:
        raise ValueError("Rank of cell_t_prev must be 2.")

    if x_t.shape[0] != hidden_t_prev.shape[0] or x_t.shape[
            0] != cell_t_prev.shape[0]:
        raise ValueError("The 1st dimensions of x_t, hidden_t_prev and "
                         "cell_t_prev must be the same.")

    if hidden_t_prev.shape[1] != cell_t_prev.shape[1]:
        raise ValueError("The 2nd dimensions of hidden_t_prev and "
                         "cell_t_prev must be the same.")

    if bias_attr is None:
        bias_attr = ParamAttr()

    size = cell_t_prev.shape[1]
    concat_out = concat(input=[x_t, hidden_t_prev], axis=1)
    fc_out = fc(input=concat_out,
                size=4 * size,
                param_attr=param_attr,
                bias_attr=bias_attr)
    dtype = x_t.dtype
    c = helper.create_tmp_variable(dtype)
    h = helper.create_tmp_variable(dtype)

    helper.append_op(
        type='lstm_unit',
        inputs={"X": fc_out,
                "C_prev": cell_t_prev},
        outputs={"C": c,
                 "H": h},
        attrs={"forget_bias": forget_bias})

    return h, c


def reduce_sum(input, dim=None, keep_dim=False, name=None):
    """
    Computes the sum of tensor elements over the given dimension.

    Args:
        input (Variable): The input variable which is a Tensor or LoDTensor.
        dim (int|None): The dimension along which the sum is performed. If
            :attr:`None`, sum all elements of :attr:`input` and return a
            Tensor variable with a single element, otherwise must be in the
            range :math:`[-rank(input), rank(input))`. If :math:`dim < 0`,
            the dimension to reduce is :math:`rank + dim`.
        keep_dim (bool|False): Whether to reserve the reduced dimension in the
            output Tensor. The result tensor will have one fewer dimension
            than the :attr:`input` unless :attr:`keep_dim` is true.
        name(str|None): A name for this layer(optional). If set None, the layer
                       will be named automatically.

    Returns:
        Variable: The reduced Tensor variable.

    Examples:
        .. code-block:: python

            # x is a Tensor variable with following elements:
            #    [[0.2, 0.3, 0.5, 0.9]
            #     [0.1, 0.2, 0.6, 0.7]]
            # Each example is followed by the correspending output tensor.
            fluid.layers.reduce_sum(x)  # [3.5]
            fluid.layers.reduce_sum(x, dim=0)  # [0.3, 0.5, 1.1, 1.6]
            fluid.layers.reduce_sum(x, dim=-1)  # [1.9, 1.6]
            fluid.layers.reduce_sum(x, dim=1, keep_dim=True)  # [[1.9], [1.6]]
    """
    helper = LayerHelper('reduce_sum', **locals())
    out = helper.create_tmp_variable(dtype=helper.input_dtype())
    helper.append_op(
        type='reduce_sum',
        inputs={'X': input},
        outputs={'Out': out},
        attrs={
            'dim': dim if dim != None else 0,
            'keep_dim': keep_dim,
            'reduce_all': True if dim == None else False
        })
    return out


def reduce_mean(input, dim=None, keep_dim=False, name=None):
    """
    Computes the mean of tensor elements over the given dimension.

    Args:
        input (Variable): The input variable which is a Tensor or LoDTensor.
        dim (int|None): The dimension along which the mean is computed. If
            :attr:`None`, compute the mean over all elements of :attr:`input`
            and return a Tensor variable with a single element, otherwise
            must be in the range :math:`[-rank(input), rank(input))`. If
            :math:`dim < 0`, the dimension to reduce is :math:`rank + dim`.
        keep_dim (bool): Whether to reserve the reduced dimension in the
            output Tensor. The result tensor will have one fewer dimension
            than the :attr:`input` unless :attr:`keep_dim` is true.
        name(str|None): A name for this layer(optional). If set None, the layer
                       will be named automatically.

    Returns:
        Variable: The reduced Tensor variable.

    Examples:
        .. code-block:: python

            # x is a Tensor variable with following elements:
            #    [[0.2, 0.3, 0.5, 0.9]
            #     [0.1, 0.2, 0.6, 0.7]]
            # Each example is followed by the correspending output tensor.
            fluid.layers.reduce_mean(x)  # [0.4375]
            fluid.layers.reduce_mean(x, dim=0)  # [0.15, 0.25, 0.55, 0.8]
            fluid.layers.reduce_mean(x, dim=-1)  # [0.475, 0.4]
            fluid.layers.reduce_mean(x, dim=1, keep_dim=True)  # [[0.475], [0.4]]
    """
    helper = LayerHelper('reduce_mean', **locals())
    out = helper.create_tmp_variable(dtype=helper.input_dtype())
    helper.append_op(
        type='reduce_mean',
        inputs={'X': input},
        outputs={'Out': out},
        attrs={
            'dim': dim if dim != None else 0,
            'keep_dim': keep_dim,
            'reduce_all': True if dim == None else False
        })
    return out


def reduce_max(input, dim=None, keep_dim=False, name=None):
    """
    Computes the maximum of tensor elements over the given dimension.

    Args:
        input (Variable): The input variable which is a Tensor or LoDTensor.
        dim (int|None): The dimension along which the maximum is computed.
            If :attr:`None`, compute the maximum over all elements of
            :attr:`input` and return a Tensor variable with a single element,
            otherwise must be in the range :math:`[-rank(input), rank(input))`.
            If :math:`dim < 0`, the dimension to reduce is :math:`rank + dim`.
        keep_dim (bool): Whether to reserve the reduced dimension in the
            output Tensor. The result tensor will have one fewer dimension
            than the :attr:`input` unless :attr:`keep_dim` is true.
        name(str|None): A name for this layer(optional). If set None, the layer
                       will be named automatically.

    Returns:
        Variable: The reduced Tensor variable.

    Examples:
        .. code-block:: python

            # x is a Tensor variable with following elements:
            #    [[0.2, 0.3, 0.5, 0.9]
            #     [0.1, 0.2, 0.6, 0.7]]
            # Each example is followed by the correspending output tensor.
            fluid.layers.reduce_max(x)  # [0.9]
            fluid.layers.reduce_max(x, dim=0)  # [0.2, 0.3, 0.6, 0.9]
            fluid.layers.reduce_max(x, dim=-1)  # [0.9, 0.7]
            fluid.layers.reduce_max(x, dim=1, keep_dim=True)  # [[0.9], [0.7]]
    """
    helper = LayerHelper('reduce_max', **locals())
    out = helper.create_tmp_variable(dtype=helper.input_dtype())
    helper.append_op(
        type='reduce_max',
        inputs={'X': input},
        outputs={'Out': out},
        attrs={
            'dim': dim if dim != None else 0,
            'keep_dim': keep_dim,
            'reduce_all': True if dim == None else False
        })
    return out


def reduce_min(input, dim=None, keep_dim=False, name=None):
    """
    Computes the minimum of tensor elements over the given dimension.

    Args:
        input (Variable): The input variable which is a Tensor or LoDTensor.
        dim (int|None): The dimension along which the minimum is computed.
            If :attr:`None`, compute the minimum over all elements of
            :attr:`input` and return a Tensor variable with a single element,
            otherwise must be in the range :math:`[-rank(input), rank(input))`.
            If :math:`dim < 0`, the dimension to reduce is :math:`rank + dim`.
        keep_dim (bool): Whether to reserve the reduced dimension in the
            output Tensor. The result tensor will have one fewer dimension
            than the :attr:`input` unless :attr:`keep_dim` is true.
        name(str|None): A name for this layer(optional). If set None, the layer
                       will be named automatically.

    Returns:
        Variable: The reduced Tensor variable.

    Examples:
        .. code-block:: python

            # x is a Tensor variable with following elements:
            #    [[0.2, 0.3, 0.5, 0.9]
            #     [0.1, 0.2, 0.6, 0.7]]
            # Each example is followed by the correspending output tensor.
            fluid.layers.reduce_min(x)  # [0.1]
            fluid.layers.reduce_min(x, dim=0)  # [0.1, 0.2, 0.5, 0.7]
            fluid.layers.reduce_min(x, dim=-1)  # [0.2, 0.1]
            fluid.layers.reduce_min(x, dim=1, keep_dim=True)  # [[0.2], [0.1]]
    """
    helper = LayerHelper('reduce_min', **locals())
    out = helper.create_tmp_variable(dtype=helper.input_dtype())
    helper.append_op(
        type='reduce_min',
        inputs={'X': input},
        outputs={'Out': out},
        attrs={
            'dim': dim if dim != None else 0,
            'keep_dim': keep_dim,
            'reduce_all': True if dim == None else False
        })
    return out


def reduce_prod(input, dim=None, keep_dim=False, name=None):
    """
    Computes the product of tensor elements over the given dimension.

    Args:
        input (Variable): The input variable which is a Tensor or LoDTensor.
        dim (int|None): The dimension along which the product is performed. If
            :attr:`None`, multipy all elements of :attr:`input` and return a
            Tensor variable with a single element, otherwise must be in the
            range :math:`[-rank(input), rank(input))`. If :math:`dim < 0`,
            the dimension to reduce is :math:`rank + dim`.
        keep_dim (bool|False): Whether to reserve the reduced dimension in the
            output Tensor. The result tensor will have one fewer dimension
            than the :attr:`input` unless :attr:`keep_dim` is true.
        name(str|None): A name for this layer(optional). If set None, the
            layer will be named automatically.

    Returns:
        Variable: The reduced Tensor variable.

    Examples:
        .. code-block:: python

            # x is a Tensor variable with following elements:
            #    [[0.2, 0.3, 0.5, 0.9]
            #     [0.1, 0.2, 0.6, 0.7]]
            # Each example is followed by the correspending output tensor.
            fluid.layers.reduce_prod(x)  # [0.0002268]
            fluid.layers.reduce_prod(x, dim=0)  # [0.02, 0.06, 0.3, 0.63]
            fluid.layers.reduce_prod(x, dim=-1)  # [0.027, 0.0084]
            fluid.layers.reduce_prod(x, dim=1,
                                     keep_dim=True)  # [[0.027], [0.0084]]
    """
    helper = LayerHelper('reduce_prod', **locals())
    out = helper.create_tmp_variable(dtype=helper.input_dtype())
    helper.append_op(
        type='reduce_prod',
        inputs={'X': input},
        outputs={'Out': out},
        attrs={
            'dim': dim if dim != None else 0,
            'keep_dim': keep_dim,
            'reduce_all': True if dim == None else False
        })
    return out


def split(input, num_or_sections, dim=-1, name=None):
    """
    Split the input tensor into multiple sub-tensors.

    Args:
        input (Variable): The input variable which is a Tensor or LoDTensor.
        num_or_sections (int|list): If :attr:`num_or_sections` is an integer,
            then the integer indicates the number of equal sized sub-tensors
            that the tensor will be divided into. If :attr:`num_or_sections`
            is a list of integers, the length of list indicates the number of
            sub-tensors and the integers indicate the sizes of sub-tensors'
            :attr:`dim` dimension orderly.
        dim (int): The dimension along which to split. If :math:`dim < 0`, the
            dimension to split along is :math:`rank(input) + dim`.
        name(str|None): A name for this layer(optional). If set None, the layer
                       will be named automatically.

    Returns:
        List: The list of segmented tensor variables.

    Examples:
        .. code-block:: python

            # x is a Tensor variable with shape [3, 9, 5]:
            x0, x1, x2 = fluid.layers.split(x, num_or_sections=3, dim=1)
            x0.shape  # [3, 3, 5]
            x1.shape  # [3, 3, 5]
            x2.shape  # [3, 3, 5]
            x0, x1, x2 = fluid.layers.split(x, num_or_sections=[2, 3, 4], dim=1)
            x0.shape  # [3, 2, 5]
            x1.shape  # [3, 3, 5]
            x2.shape  # [3, 4, 5]
    """
    helper = LayerHelper('split', **locals())
    input_shape = input.shape
    dim = (len(input_shape) + dim) if dim < 0 else dim
    if isinstance(num_or_sections, int):
        assert num_or_sections > 1, 'num_or_sections must be more than 1.'
        num = num_or_sections
    else:
        assert len(num_or_sections) < input_shape[
            dim], 'len(num_or_sections) must not be more than input.shape[dim].'
        num = len(num_or_sections)
    outs = [
        helper.create_tmp_variable(dtype=helper.input_dtype())
        for i in range(num)
    ]
    helper.append_op(
        type='split',
        inputs={'X': input},
        outputs={'Out': outs},
        attrs={
            'num': num_or_sections if isinstance(num_or_sections, int) else 0,
            'sections': num_or_sections
            if isinstance(num_or_sections, list) else [],
            'axis': dim
        })
    return outs


def l2_normalize(x, axis, epsilon=1e-12, name=None):
    """
    **L2 normalize Layer**

    The l2 normalize layer normalizes `x` along dimension `axis` using an L2
    norm. For a 1-D tensor (`dim` is fixed to 0), this layer computes

    output = x / sqrt(max(sum(x**2), epsilon))

    For `x` with more dimensions, this layer independently normalizes each 1-D
    slice along dimension `axis`.

    Args:
       x(Variable|list): The input tensor to l2_normalize layer.
       axis(int): Dimension along which to normalize the input.
       epsilon(float): A lower bound value for `x`'s l2 norm. sqrt(epsilon) will
                       be used as the divisor if the l2 norm of `x` is less than
                       sqrt(epsilon).
       name(str|None): A name for this layer(optional). If set None, the layer
                       will be named automatically.


    Returns:
        Variable: The output tensor variable.

    Examples:
        .. code-block:: python

          data = fluid.layers.data(name="data",
                                   shape=(3, 17, 13),
                                   dtype="float32")
          normed = fluid.layers.l2_normalize(x=data, axis=1)
    """

    if len(x.shape) == 1:
        axis = 0

    helper = LayerHelper("l2_normalize", **locals())

    square = helper.create_tmp_variable(dtype=x.dtype)
    helper.append_op(type="square", inputs={"X": x}, outputs={"Out": square})

    reduced_sum = helper.create_tmp_variable(dtype=x.dtype)
    helper.append_op(
        type="reduce_sum",
        inputs={"X": square},
        outputs={"Out": reduced_sum},
        attrs={
            "dim": 1 if axis is None else axis,
            "keep_dim": True,
            "reduce_all": False
        })

    # TODO(caoying) A lower bound value epsilon for the norm is needed to
    # imporve the numeric stability of reciprocal. This requires a maximum_op.
    rsquare = helper.create_tmp_variable(dtype=x.dtype)
    helper.append_op(
        type="reciprocal", inputs={"X": reduced_sum}, outputs={"Out": rsquare})

    # TODO(caoying) the current elementwise_mul operator does not support a
    # general broadcast rule which broadcasts input(Y) to have the same
    # dimension with Input(X) starting from a specified dimension. So this
    # exanpsion is requred. Once a general broadcast rule is spported, this
    # expanding canbe removed.
    rsquare_expanded = helper.create_tmp_variable(dtype=x.dtype)
    expand_times = [1] * len(x.shape)
    expand_times[axis] = int(x.shape[axis])
    helper.append_op(
        type="expand",
        inputs={"X": rsquare},
        outputs={"Out": rsquare_expanded},
        attrs={"expand_times": expand_times})

    out = helper.create_tmp_variable(dtype=x.dtype)
    helper.append_op(
        type="elementwise_mul",
        inputs={"X": x,
                "Y": rsquare_expanded},
        outputs={"Out": out})
    return out


def matmul(x, y, transpose_x=False, transpose_y=False, name=None):
    """
    Applies matrix multiplication to two tensors.

    Currently, the input tensors' rank can be any, but when the rank of any
    inputs is bigger than 3, this two inputs' rank should be equal.

    The actual behavior depends on the shapes of :math:`x`, :math:`y` and the
    flag values of :attr:`transpose_x`, :attr:`transpose_y`. Specifically:

    - If a transpose flag is specified, the last two dimensions of the tensor
      are transposed. If the tensor is rank-1 of shape :math:`[D]`, then for
      :math:`x` it is treated as :math:`[1, D]` in nontransposed form and as
      :math:`[D, 1]` in transposed form, whereas for :math:`y` it is the
      opposite: It is treated as :math:`[D, 1]` in nontransposed form and as
      :math:`[1, D]` in transposed form.

    - After transpose, the two tensors are 2-D or n-D and matrix multiplication
      performs in the following way.

      - If both are 2-D, they are multiplied like conventional matrices.
      - If either is n-D, it is treated as a stack of matrices residing in the
        last two dimensions and a batched matrix multiply supporting broadcast
        applies on the two tensors.

    Also note that if the raw tensor :math:`x` or :math:`y` is rank-1 and
    nontransposed, the prepended or appended dimension :math:`1` will be
    removed after matrix multiplication.

    Args:
        x (Variable): The input variable which is a Tensor or LoDTensor.
        y (Variable): The input variable which is a Tensor or LoDTensor.
        transpose_x (bool): Whether to transpose :math:`x` before multiplication.
        transpose_y (bool): Whether to transpose :math:`y` before multiplication.
        name(str|None): A name for this layer(optional). If set None, the layer
            will be named automatically.

    Returns:
        Variable: The product Tensor variable.

    Examples:
        .. code-block:: python

            # Examples to clarify shapes of the inputs and output
            # x: [B, ..., M, K], y: [B, ..., K, N]
            fluid.layers.matmul(x, y)  # out: [B, ..., M, N]

            # x: [B, M, K], y: [B, K, N]
            fluid.layers.matmul(x, y)  # out: [B, M, N]

            # x: [B, M, K], y: [K, N]
            fluid.layers.matmul(x, y)  # out: [B, M, N]

            # x: [M, K], y: [K, N]
            fluid.layers.matmul(x, y)  # out: [M, N]

            # x: [B, M, K], y: [K]
            fluid.layers.matmul(x, y)  # out: [B, M]

            # x: [K], y: [K]
            fluid.layers.matmul(x, y)  # out: [1]

            # x: [M], y: [N]
            fluid.layers.matmul(x, y, True, True)  # out: [M, N]
    """

    def __check_input(x, y):
        if len(y.shape) > len(x.shape):
            raise ValueError(
                "Invalid inputs for matmul. "
                "x's rank should be always greater than or equal to y'rank.")

        x_shape = list(x.shape)
        y_shape = list(y.shape)
        if len(x_shape) == 1:
            x_shape = [1] + x_shape
        if len(y_shape) == 1:
            y_shape = y_shape + [1]

        # check the inner 2 dimensions
        if transpose_x:
            x_shape[-2], x_shape[-1] = x_shape[-1], x_shape[-2]
        if transpose_y:
            y_shape[-2], y_shape[-1] = y_shape[-1], y_shape[-2]
        if x_shape[-1] != y_shape[-2]:
            raise ValueError("Invalid inputs for matmul.")

        if len(y_shape) > 2:
            for i, dim_x in enumerate(x_shape[:-2]):
                if dim_x != y_shape[i]:
                    raise ValueError("Invalid inputs for matmul.")

    __check_input(x, y)

    helper = LayerHelper('matmul', **locals())
    out = helper.create_tmp_variable(dtype=x.dtype)
    helper.append_op(
        type='matmul',
        inputs={'X': x,
                'Y': y},
        outputs={'Out': out},
        attrs={'transpose_X': transpose_x,
               'transpose_Y': transpose_y})
    return out


def edit_distance(input, label, normalized=True, ignored_tokens=None,
                  name=None):
    """
    EditDistance operator computes the edit distances between a batch of
    hypothesis strings and their references. Edit distance, also called
    Levenshtein distance, measures how dissimilar two strings are by counting
    the minimum number of operations to transform one string into anthor.
    Here the operations include insertion, deletion, and substitution.

    For example, given hypothesis string A = "kitten" and reference
    B = "sitting", the edit distance is 3 for A will be transformed into B
    at least after two substitutions and one insertion:

    "kitten" -> "sitten" -> "sittin" -> "sitting"

    Input(Hyps) is a LoDTensor consisting of all the hypothesis strings with
    the total number denoted by `batch_size`, and the separation is specified
    by the LoD information. And the `batch_size` reference strings are arranged
    in order in the same way in the LoDTensor Input(Refs).

    Output(Out) contains the `batch_size` results and each stands for the edit
    distance for a pair of strings respectively. If Attr(normalized) is true,
    the edit distance will be divided by the length of reference string.

    Args:

        input(Variable): The indices for hypothesis strings.

        label(Variable): The indices for reference strings.

        normalized(bool): Indicated whether to normalize the edit distance by
                          the length of reference string.

        ignored_tokens(list of int): Tokens that should be removed before
                                     calculating edit distance.

    Returns:
        Variable: sequence-to-sequence edit distance in shape [batch_size, 1].

    Examples:
        .. code-block:: python

            x = fluid.layers.data(name='x', shape=[8], dtype='float32')
            y = fluid.layers.data(name='y', shape=[7], dtype='float32')

            cost = fluid.layers.edit_distance(input=x,label=y)
    """
    helper = LayerHelper("edit_distance", **locals())

    # remove some tokens from input and labels
    if ignored_tokens is not None and len(ignored_tokens) > 0:
        erased_input = helper.create_tmp_variable(dtype="int64")
        erased_label = helper.create_tmp_variable(dtype="int64")

        helper.append_op(
            type="sequence_erase",
            inputs={"X": [input]},
            outputs={"Out": [erased_input]},
            attrs={"tokens": ignored_tokens})
        input = erased_input

        helper.append_op(
            type="sequence_erase",
            inputs={"X": [label]},
            outputs={"Out": [erase_label]},
            attrs={"tokens": ignored_tokens})
        label = erased_label

    # edit distance op
    edit_distance_out = helper.create_tmp_variable(dtype="int64")
    sequence_num = helper.create_tmp_variable(dtype="int64")
    helper.append_op(
        type="edit_distance",
        inputs={"Hyps": [input],
                "Refs": [label]},
        outputs={"Out": [edit_distance_out],
                 "SequenceNum": [sequence_num]},
        attrs={"normalized": normalized})

    return edit_distance_out, sequence_num


def ctc_greedy_decoder(input, blank, name=None):
    """
    This op is used to decode sequences by greedy policy by below steps:
    1. Get the indexes of max value for each row in input. a.k.a.
       numpy.argmax(input, axis=0).
    2. For each sequence in result of step1, merge repeated tokens between two
       blanks and delete all blanks.

    A simple example as below:

    .. code-block:: text

        Given:

        input.data = [[0.6, 0.1, 0.3, 0.1],
                      [0.3, 0.2, 0.4, 0.1],
                      [0.1, 0.5, 0.1, 0.3],
                      [0.5, 0.1, 0.3, 0.1],

                      [0.5, 0.1, 0.3, 0.1],
                      [0.2, 0.2, 0.2, 0.4],
                      [0.2, 0.2, 0.1, 0.5],
                      [0.5, 0.1, 0.3, 0.1]]

        input.lod = [[0, 4, 8]]

        Then:

        output.data = [[2],
                       [1],
                       [3]]

        output.lod = [[0, 2, 3]]

    Args:

        input(Variable): (LoDTensor<float>), the probabilities of
                         variable-length sequences, which is a 2-D Tensor with
                         LoD information. It's shape is [Lp, num_classes + 1],
                         where Lp is the sum of all input sequences' length and
                         num_classes is the true number of classes. (not
                         including the blank label).

        blank(int): the blank label index of Connectionist Temporal
                    Classification (CTC) loss, which is in thehalf-opened
                    interval [0, num_classes + 1).

    Returns:
        Variable: CTC greedy decode result. If all the sequences in result were
        empty, the result LoDTensor will be [-1] with LoD [[0]] and dims [1, 1].

    Examples:
        .. code-block:: python

            x = fluid.layers.data(name='x', shape=[8], dtype='float32')

            cost = fluid.layers.ctc_greedy_decoder(input=x, blank=0)
    """
    helper = LayerHelper("ctc_greedy_decoder", **locals())
    # top 1 op
    topk_out = helper.create_tmp_variable(dtype=input.dtype)
    topk_indices = helper.create_tmp_variable(dtype="int64")
    helper.append_op(
        type="top_k",
        inputs={"X": [input]},
        outputs={"Out": [topk_out],
                 "Indices": [topk_indices]},
        attrs={"k": 1})

    # ctc align op
    ctc_out = helper.create_tmp_variable(dtype="int64")
    helper.append_op(
        type="ctc_align",
        inputs={"Input": [topk_indices]},
        outputs={"Output": [ctc_out]},
        attrs={"merge_repeated": True,
               "blank": blank})
    return ctc_out


def warpctc(input, label, blank=0, norm_by_times=False):
    """
    An operator integrating the open source Warp-CTC library
    (https://github.com/baidu-research/warp-ctc)
    to compute Connectionist Temporal Classification (CTC) loss.
    It can be aliased as softmax with CTC, since a native softmax activation is
    interated to the Warp-CTC library, to to normlize values for each row of the
    input tensor.

    Args:
       input(Variable): (LodTensor, default: LoDTensor<float>),
         the unscaled probabilities of variable-length sequences,
         which is a 2-D Tensor with LoD information.
         It's shape is [Lp, num_classes + 1], where Lp is the sum of all input
         sequences' length and num_classes is the true number of classes.
         (not including the blank label).
       label(Variable): (LodTensor, default: LoDTensor<int>), the ground truth
         of variable-length sequence, which is a 2-D Tensor with LoD
         information. It is of the shape [Lg, 1], where Lg is th sum of
         all labels' length.
       blank: (int, default: 0), the blank label index of Connectionist
         Temporal Classification (CTC) loss, which is in the
         half-opened interval [0, num_classes + 1).
       norm_by_times: (bool, default: false), whether to normalize
       the gradients by the number of time-step, which is also the
       sequence's length. There is no need to normalize the gradients
       if warpctc layer was follewed by a mean_op.

    Returns:
        Variable: The Connectionist Temporal Classification (CTC) loss,
        which is a 2-D Tensor of the shape [batch_size, 1].

    Examples:
        .. code-block:: python
            y = layers.data(
                name='y', shape=[11, 8], dtype='float32', lod_level=1)
            y_predict = layers.data(
                name='y_predict', shape=[11, 1], dtype='float32')
            cost = layers.warpctc(input=y_predict, label=y)

    """
    helper = LayerHelper('warpctc', **locals())
    loss_out = helper.create_tmp_variable(dtype=input.dtype)
    grad_out = helper.create_tmp_variable(dtype=input.dtype)
    helper.append_op(
        type='warpctc',
        inputs={'Logits': [input],
                'Label': [label]},
        outputs={'WarpCTCGrad': [grad_out],
                 'Loss': [loss_out]},
        attrs={'blank': blank,
               'norm_by_times': norm_by_times})
    return loss_out


def sequence_reshape(input, new_dim):
    """
    **Sequence Reshape Layer**

    This layer will rearrange the input sequences. The new dimension is set by
    user. Length of each sequence is computed according to original length,
    original dimension and new dimension. The following example will help to
    illustrate the function of this layer:

    .. code-block:: text

        x is a LoDTensor:
            x.lod  = [[0, 2, 6]]
            x.data = [[1, 2], [3, 4],
                      [5, 6], [7, 8], [9, 10], [11, 12]]
            x.dims = [6, 2]

        set new_dim = 4

        then out is a LoDTensor:
            out.lod  = [[0, 1, 3]]
            out.data = [[1, 2, 3, 4],
                        [5, 6, 7, 8], [9, 10, 11, 12]]
            out.dims = [3, 4]

    Currently, only 1-level LoDTensor is supported and please make sure
    (original length * original dimension) can be divided by new dimension with
    no remainder for each sequence.

    Args:
       input (Variable): (LodTensor, default: LoDTensor<float>), a 2-D LoDTensor
                with shape being [N, M] where M for dimension.
       new_dim (int): New dimension which the input LoDTensor is reshaped to.

    Returns:
        Variable: Reshaped LoDTensor according to new dimension.

    Examples:
        .. code-block:: python

            x = fluid.layers.data(name='x', shape=[5, 20],
                              dtype='float32', lod_level=1)
            x_reshaped = layers.sequence_reshape(input=x, new_dim=10)
    """
    helper = LayerHelper('sequence_reshape', **locals())
    out = helper.create_tmp_variable(helper.input_dtype())
    helper.append_op(
        type='sequence_reshape',
        inputs={'X': [input]},
        outputs={'Out': [out]},
        attrs={'new_dim': new_dim})
    return out


@autodoc()
def nce(input,
        label,
        num_total_classes,
        sample_weight=None,
        param_attr=None,
        bias_attr=None,
        num_neg_samples=None):
    helper = LayerHelper('nce', **locals())
    assert isinstance(input, Variable)
    dim = input.shape[1]
    assert isinstance(label, Variable)
    num_true_class = label.shape[1]
    w = helper.create_parameter(
        attr=helper.param_attr,
        shape=[num_total_classes, dim],
        is_bias=False,
        dtype=input.dtype)
    b = helper.create_parameter(
        attr=helper.bias_attr,
        shape=[num_total_classes, 1],
        is_bias=True,
        dtype=input.dtype)
    cost = helper.create_tmp_variable(dtype=input.dtype)
    sample_logits = helper.create_tmp_variable(dtype=input.dtype)
    sample_labels = helper.create_tmp_variable(dtype=label.dtype)

    if num_neg_samples is None:
        num_neg_samples = 10
    else:
        num_neg_samples = int(num_neg_samples)

    attrs = {
        'num_total_classes': int(num_total_classes),
        'num_neg_samples': num_neg_samples
    }

    helper.append_op(
        type='nce',
        inputs={
            'Input': input,
            'Label': label,
            'Weight': w,
            'Bias': b,
            'SampleWeight': sample_weight if sample_weight is not None else []
        },
        outputs={
            'Cost': cost,
            'SampleLogits': sample_logits,
            'SampleLabels': sample_labels
        },
        attrs=attrs)
    return cost / (num_neg_samples + 1)


def transpose(x, perm, name=None):
    """
    **transpose Layer**

    Permute the dimensions of `input` according to `perm`.

    The `i`-th dimension  of the returned tensor will correspond to the
    perm[i]-th dimension of `input`.

    Args:
       input (Variable): (Tensor), A Tensor.
       perm (list): A permutation of the dimensions of `input`.

    Returns:
        Variable: A transposed Tensor.

    Examples:
        .. code-block:: python

            x = fluid.layers.data(name='x', shape=[5, 10, 15], dtype='float32')
            x_transposed = layers.transpose(x, perm=[1, 0, 2])
    """

    if len(perm) != len(x.shape):
        raise ValueError(
            "Input(perm) is the permutation of dimensions of Input(input). "
            "It's length shoud be equal to Input(input)'s rank.")
    for idx, dim in enumerate(perm):
        if dim >= len(x.shape):
            raise ValueError(
                "Each element in perm should be less than x's rank. "
                "%d-th element in perm is %d which accesses x's rank %d." %
                (idx, perm[idx], len(x.shape)))

    helper = LayerHelper('transpose', **locals())
    out = helper.create_tmp_variable(x.dtype)
    helper.append_op(
        type='transpose',
        inputs={'X': [x]},
        outputs={'Out': [out]},
        attrs={'axis': perm})
    return out


def im2sequence(input, filter_size=1, stride=1, padding=0, name=None):
    """
    Extracts image patches from the input tensor to form a tensor of shape
    {input.batch_size * output_height * output_width, filter_size_H *
    filter_size_W * input.channels} which is similar with im2col.
    This op use filter / kernel to scan images and convert these images to
    sequences. After expanding, the number of time step are
    output_height * output_width for an image, in which output_height and
    output_width are calculated by below equation:

    .. math::

        output\_size = 1 + \
            (2 * padding + img\_size - block\_size + stride - 1) / stride

    And the dimension of each time step is block_y * block_x * input.channels.

    Args:
        input (Variable): The input should be a tensor in NCHW format.

        filter_size(int|tuple|None): The filter size. If filter_size is a tuple,
            it must contain two integers, (filter_size_H, filter_size_W).
            Otherwise, the filter will be a square.

        stride(int|tuple): The stride size. If stride is a tuple, it must
            contain two integers, (stride_H, stride_W). Otherwise, the
            stride_H = stride_W = stride. Default: stride = 1.

        padding(int|tuple): The padding size. If padding is a tuple, it can
            contain two integers like (padding_H, padding_W) which means
            padding_up = padding_down = padding_H and
            padding_left = padding_right = padding_W. Or it can use
            (padding_up, padding_left, padding_down, padding_right) to indicate
            paddings of four direction. Otherwise, a scalar padding means
            padding_up = padding_down = padding_left = padding_right = padding
            Default: padding = 0.

        name (int): The name of this layer. It is optional.

    Returns:
        output: The output is a LoDTensor with shape
        {input.batch_size * output_height * output_width,
        filter_size_H * filter_size_W * input.channels}.
        If we regard output as a matrix, each row of this matrix is
        a step of a sequence.

    Examples:

    As an example:

        .. code-block:: text

            Given:

            x = [[[[ 6.  2.  1.]
                   [ 8.  3.  5.]
                   [ 0.  2.  6.]]

                  [[ 2.  4.  4.]
                   [ 6.  3.  0.]
                   [ 6.  4.  7.]]]

                 [[[ 6.  7.  1.]
                   [ 5.  7.  9.]
                   [ 2.  4.  8.]]

                  [[ 1.  2.  1.]
                   [ 1.  3.  5.]
                   [ 9.  0.  8.]]]]

            x.dims = {2, 2, 3, 3}

            And:

            filter = [2, 2]
            stride = [1, 1]
            padding = [0, 0]

            Then:

            output.data = [[ 6.  2.  8.  3.  2.  4.  6.  3.]
                           [ 2.  1.  3.  5.  4.  4.  3.  0.]
                           [ 8.  3.  0.  2.  6.  3.  6.  4.]
                           [ 3.  5.  2.  6.  3.  0.  4.  7.]
                           [ 6.  7.  5.  7.  1.  2.  1.  3.]
                           [ 7.  1.  7.  9.  2.  1.  3.  5.]
                           [ 5.  7.  2.  4.  1.  3.  9.  0.]
                           [ 7.  9.  4.  8.  3.  5.  0.  8.]]

            output.dims = {8, 9}

            output.lod = [[0, 4, 8]]

        The simple usage is:

        .. code-block:: python

            output = fluid.layers.im2sequence(
                input=layer, stride=[1, 1], filter_size=[2, 2])

    """

    if isinstance(filter_size, int):
        filter_size = [filter_size, filter_size]
    if isinstance(stride, int):
        stride = [stride, stride]
    if isinstance(padding, int):
        padding = [padding, padding]
    if len(padding) == 2:
        padding.append(padding[0])
        padding.append(padding[1])

    helper = LayerHelper('im2sequence', **locals())
    out = helper.create_tmp_variable(dtype=helper.input_dtype())
    helper.append_op(
        type='im2sequence',
        inputs={'X': input},
        outputs={'Out': out},
        attrs={
            'kernels': filter_size,
            'strides': stride,
            'paddings': padding,
        })
    return out


def row_conv(input, future_context_size, param_attr=None, act=None):
    """Row Conv Operator. This layer will apply lookahead convolution to
    **input**. The input variable should be a 2D LoDTensor with shape [T, D].
    Parameters with shape [future_context_size + 1, D] will be created. The math
    equation of row convolution is as follows:

    .. math::
        Out_{i} = \sum_{j = i} ^ {i + \\tau} X_{j} \odot W_{i - j}

    In the above equation:

    * :math:`Out_{i}`: The i-th row of output variable with shape [1, D].
    * :math:`\\tau`: Future context size.
    * :math:`X_{j}`: The j-th row of input variable with shape [1, D].
    * :math:`W_{i-j}`: The (i-j)-th row of parameters with shape [1, D].

    More details about row_conv please refer to the paper \
    (http://www.cs.cmu.edu/~dyogatam/papers/wang+etal.iclrworkshop2016.pdf) and
    the design document \
    (https://github.com/PaddlePaddle/Paddle/issues/2228#issuecomment-303903645).

    Args:
        input (Variable): Input variable, a 2D LoDTensor with shape [T, D].
        future_context_size (int): Future context size. Please note, the shape
            of convolution kernel is [future_context_size + 1, D].
        param_attr (ParamAttr): Attributes of parameters, including
            name, initializer etc.
        act (str): Non-linear activation to be applied to output variable.

    Returns:
        Variable: The output tensor with same shape as input tensor.

    Examples:
        .. code-block:: python

            x = fluid.layers.data(name='x', shape=[16],
                            dtype='float32', lod_level=1)
            out = fluid.layers.row_conv(input=x, future_context_size=2)
    """
    helper = LayerHelper('row_conv', **locals())
    dtype = helper.input_dtype()
    filter_shape = [future_context_size + 1, input.shape[1]]
    filter_param = helper.create_parameter(
        attr=helper.param_attr, shape=filter_shape, dtype=dtype)
    out = helper.create_tmp_variable(dtype)
    helper.append_op(
        type='row_conv',
        inputs={'X': [input],
                'Filter': [filter_param]},
        outputs={'Out': [out]})
    return helper.append_activation(out)


def multiplex(inputs, index):
    """
    **Multiplex Layer**

    Referring to the given index variable, this layer selects rows from the
    input variables to construct a multiplex variable. Assuming that there are
    :math:`m` input variables and :math:`I_i` represents the i-th input
    variable and :math:`i` is in [0, :math:`m`). All input variables are
    tensors with same shape [:math:`d_0`, :math:`d_1`, ..., :math:`d_R`].
    Please note that rank of the input tensor should be at least 2. Each input
    variable will be treated as a 2-D matrix with shape [:math:`M`, :math:`N`]
    where :math:`M` for :math:`d_0` and :math:`N` for :math:`d_1` * :math:`d_2`
    * ... * :math:`d_R`. Let :math:`I_i[j]` be the j-th row of the i-th input
    variable. The given index variable should be a 2-D tensor with shape
    [:math:`M`, 1]. Let `ID[i]` be the i-th index value of the index variable.
    Then the output variable will be a tensor with shape [:math:`d_0`,
    :math:`d_1`, ..., :math:`d_R`]. If we treat the output tensor as a 2-D
    matrix with shape [:math:`M`, :math:`N`] and let :math:`O[i]` be the i-th
    row of the matrix, then `O[i]` is equal to :math:`I_{ID[i]}[i]`.

    Args:
       inputs (list): A list of variables to gather from. All variables have the
                same shape and the rank is at least 2.
       index (Variable): Tensor<int32>, index variable which is a 2-D tensor
                with shape [M, 1] where M is the batch size.

    Returns:
        Variable: Multiplex variable gathered from input variables.

    Examples:
        .. code-block:: python

            x1 = fluid.layers.data(name='x1', shape=[4], dtype='float32')
            x2 = fluid.layers.data(name='x2', shape=[4], dtype='float32')
            index = fluid.layers.data(name='index', shape=[1], dtype='int32')
            out = fluid.layers.multiplex(inputs=[x1, x2], index=index)
    """
    helper = LayerHelper('multiplex', **locals())

    if not isinstance(inputs, list) and len(inputs) < 2:
        raise ValueError("inputs should be a list object and contains at least "
                         "2 elements.")

    out = helper.create_tmp_variable(inputs[0].dtype)
    helper.append_op(
        type='multiplex',
        inputs={'X': inputs,
                'Ids': index},
        outputs={'Out': [out]})
    return out


def softmax_with_cross_entropy(logits, label, soft_label=False):
    """
    **Softmax With Cross Entropy Operator.**

    Cross entropy loss with softmax is used as the output layer extensively. This
    operator computes the softmax normalized values for each row of the input
    tensor, after which cross-entropy loss is computed. This provides a more
    numerically stable gradient.

    Because this operator performs a softmax on logits internally, it expects
    unscaled logits. This operator should not be used with the output of
    softmax operator since that would produce incorrect results.

    When the attribute soft_label is set false, this operators expects mutually
    exclusive hard labels, each sample in a batch is in exactly one class with a
    probability of 1.0. Each sample in the batch will have a single label.

    The equation is as follows:

    1) Hard label (one-hot label, so every sample has exactly one class)

    .. math::

        loss_j =  -\\text{logit}_{label_j} +
        \\log\\left(\\sum_{i=0}^{K}\\exp(\\text{logit}_i)\\right), j = 1,..., K

    2) Soft label (each sample can have a distribution over all classes)

    .. math::

        loss_j =  -\\sum_{i=0}^{K}\\text{label}_i
        \\left(\\text{logit}_i - \\log\\left(\\sum_{i=0}^{K}
        \\exp(\\text{logit}_i)\\right)\\right), j = 1,...,K

    Args:
        logits (Variable): The unscaled log probabilities, which is a 2-D tensor
            with shape [N x K]. N is the batch_size, and K is the class number.
        label (Variable): The ground truth which is a 2-D tensor. If soft_label
            is set to false, Label is a Tensor<int64> with shape [N x 1]. If
            soft_label is set to true, Label is a Tensor<float/double> with
        soft_label (bool): A flag to indicate whether to interpretate the given
            labels as soft labels. By default, `soft_label` is set to False.
    Returns:
        Variable: The cross entropy loss is a 2-D tensor with shape [N x 1].

    Examples:
        .. code-block:: python

            data = fluid.layers.data(name='data', shape=[128], dtype='float32')
            label = fluid.layers.data(name='label', shape=[1], dtype='int64')
            fc = fluid.layers.fc(input=data, size=100)
            out = fluid.layers.softmax_with_cross_entropy(logits=fc, label=label)
    """
    helper = LayerHelper('softmax_with_cross_entropy', **locals())
    softmax = helper.create_tmp_variable(dtype=logits.dtype)
    loss = helper.create_tmp_variable(dtype=logits.dtype)
    helper.append_op(
        type='softmax_with_cross_entropy',
        inputs={'Logits': logits,
                'Label': label},
        outputs={'Softmax': softmax,
                 'Loss': loss},
        attrs={'soft_label': soft_label})
    return loss


def smooth_l1(x, y, inside_weight=None, outside_weight=None, sigma=None):
    """
    **Smooth L1 Loss Operator. **

    This operator computes the smooth l1 loss for X and Y.
    The operator takes the first dimension of X and Y as batch size.
    For each instance, it computes the smooth l1 loss element by element first
    and then sums all the losses. So the shape of Out is [batch_size, 1].

    Args:
        x (Variable): A tensor with rank at least 2. The input value of smooth
            l1 loss op with shape [batch_size, dim1, ..., dimN].
        y (Variable): A tensor with rank at least 2. The target value of smooth
            l1 loss op with same shape as x.
        inside_weight (Variable|None):  A tensor with rank at least 2. This
            input is optional and should have same shape with x. If provided,
            the result of (x - y) will be multiplied by this tensor element by
            element.
        outside_weight (Variable|None): A tensor with rank at least 2. This
            input is optional and should have same shape with x. If provided,
            the out smooth l1 loss will be multiplied by this tensor element
            by element.
        sigma (float|None): Hyper parameter of smooth l1 loss op. A float scalar
            with default value 1.0.
    Returns:
        Variable: A tensor with rank be 2. The output smooth l1 loss with
            shape [batch_size, 1].

    Examples:
        .. code-block:: python

            data = fluid.layers.data(name='data', shape=[128], dtype='float32')
            label = fluid.layers.data(name='label', shape=[100], dtype='int64')
            fc = fluid.layers.fc(input=data, size=100)
            out = fluid.layers.smooth_l1(x=fc, y=label)
    """
    helper = LayerHelper('smooth_l1_loss', **locals())
    diff = helper.create_tmp_variable(dtype=x.dtype)
    loss = helper.create_tmp_variable(dtype=x.dtype)
    helper.append_op(
        type='smooth_l1_loss',
        inputs={
            'X': x,
            'Y': y,
            'InsideWeight': inside_weight,
            'OutsideWeight': outside_weight
        },
        outputs={'Diff': diff,
                 'Out': loss},
        attrs={'sigma': sigma})
    return loss


def one_hot(input, depth):
    """
    One Hot Operator. This operator creates the one-hot representations for input
    index values. The following example will help to explain the function of this
    operator.

    Args:
        input(variable):  A Tensor/LodTensor of indices, last dimension must be 1.
        depth(scalar): an interger defining the depth of the one hot dimension.

    Returns:
         The one-hot tensor or LodTensor, same as input.

    Examples:
        .. code-block:: python

        X is a LoDTensor:
          X.lod = [[0, 1, 4]]
          X.shape = [4, 1]
          X.data = [[1], [1], [3], [0]]
        set depth = 4
        Out is a LoDTensor:
          Out.lod = [[0, 1, 4]]
          Out.shape = [4, 4]
          Out.data = [[0., 1., 0., 0.],
                      [0., 1., 0., 0.],
                      [0., 0., 0., 1.],
                      [1., 0., 0., 0.]]
    """
    helper = LayerHelper("one_hot", **locals())
    one_hot_out = helper.create_tmp_variable(dtype='float32')
    helper.append_op(
        type="one_hot",
        inputs={'X': input},
        attrs={'depth': depth},
        outputs={'Out': one_hot_out})
    return one_hot_out


def autoincreased_step_counter(counter_name=None, begin=1, step=1):
    """
    NOTE: The counter will be automatically increased by 1 every mini-batch
    Return the run counter of the main program, which is started with 1.

    Args:
        counter_name(str): The counter name, default is '@STEP_COUNTER@'.
        begin(int): The first value of this counter.
        step(int): The increment step between each execution.

    Returns(Variable): The global run counter.
    """
    helper = LayerHelper('global_step_counter')
    if counter_name is None:
        counter_name = '@STEP_COUNTER@'
    counter, is_new_var = helper.create_or_get_global_variable(
        name=counter_name, dtype='int64', shape=[1], persistable=True)
    if is_new_var:
        helper.set_variable_initializer(
            counter, initializer=Constant(
                value=begin - 1, force_cpu=True))
        helper.main_program.global_block().prepend_op(
            type='increment',
            inputs={'X': [counter]},
            outputs={'Out': [counter]},
            attrs={'step': float(step)})
        counter.stop_gradient = True

    return counter


<<<<<<< HEAD
def reshape(x, shape, act=None, inplace=True, name=None):
    """
    Gives a new shape to the input Tensor without changing its data.

    This layer takes a tensor and the attribute shape which specifies the
    new shape as its inputs. The shape attribute must be given. It cannot be
    empty. One and only one dimension of shape can be -1. More than one
    dimension of shape can be 0.

    -1 means the value of this dimension is inferred from the total element
    number of x and remaining dimensions.

    0 means the actual dimension value is going to be copied from the
    corresponding dimension of x.

    1. Given a 3-D tensor x with a shape [2, 4, 6], and the target shape
    specified by Attr(shape) is [6, 8], the reshape operator will transform x
    into a 2-D tensor with shape [6, 8] and leaving x's data unchanged.

    1. Given a 3-D tensor x with a shape [2, 4, 6], and the target shape
    specified by Attr(shape) is [2, 3, -1, 2], the reshape operator will
    transform x into a 4-D tensor with shape [2, 3, 4, 2] and leaving x's data
    unchanged. In this case, one and only dimension of Attr(shape) can be set
    to -1, the value of this dimension is inferred from the total element number
    of x and remaining dimensions.

    1. Given a 3-D tensor x with a shape [2, 4, 6], and the target shape
    specified by Attr(shape) is [-1, 0, 3, 2], the reshape operator will
    transform x into a 4-D tensor with shape [2, 4, 3, 2] and leaving x's data
    unchanged. In this case, besides -1, 0 means the actual dimension value is
    going to be copied from the corresponding dimension of x during runtime.

    Args:
        input(variable): The input tensor.
        shape(list): The new shape. At most one dimension of the new shape can
                     be -1.
        act (str): The non-linear activation to be applied to output variable.
        inplace(bool): If this flag is set true, a new output tensor is created
                       whose data is copied from input x, otherwise the output
                       shares data with input without copying.

    Returns(variable): The output tensor.

    Examples:
        .. code-block:: python
            data = fluid.layers.data(name='data', shape=[2, 4, 6], dtype='float32')
            reshaped = fluid.layers.reshape(
                x=data, shape=[-1, 0, 3, 2], act='tanh', inplace=True
            )

    """

    if not (isinstance(shape, list) or isinstance(shape, tuple)):
        raise ValueError("Input shape must be a python lsit or tuple.")

    helper = LayerHelper("reshape", **locals())
    reshaped = helper.create_tmp_variable(dtype=x.dtype)
    helper.append_op(
        type="reshape",
        inputs={"X": x},
        attrs={"shape": shape,
               "inplace": inplace},
        outputs={"Out": reshaped})

    return helper.append_activation(reshaped)
=======
def lod_reset(x, y=None, target_lod=None):
    """
    LoD Reset Operator. Set LoD of **x** to a new one specified by **y** or
    **target_lod**. When **y** provided, **y.lod** would be considered as target
    LoD first, otherwise **y.data** would be considered as target LoD. If **y**
    is not provided, target LoD should be specified by **target_lod**.
    If target LoD is specified by **Y.data** or **target_lod**, only one level
    LoD is supported.

    .. code-block:: text

        * Example 1:

            Given a 1-level LoDTensor x:
                x.lod =  [[ 0,     2,                   5      6 ]]
                x.data = [[1.0], [2.0], [3.0], [4.0], [5.0], [6.0]]
                x.dims = [6, 1]

            target_lod: [0, 4, 6]

            then we get a 1-level LoDTensor:
                out.lod =  [[ 0,                   4,            6 ]]
                out.data = [[1.0], [2.0], [3.0], [4.0], [5.0], [6.0]]
                out.dims = [6, 1]

        * Example 2:

            Given a 1-level LoDTensor x:
                x.lod =  [[ 0,     2,                   5      6 ]]
                x.data = [[1.0], [2.0], [3.0], [4.0], [5.0], [6.0]]
                x.dims = [6, 1]

            y is a Tensor:
                y.data = [[0, 2, 6]]
                y.dims = [1, 3]

            then we get a 1-level LoDTensor:
                out.lod =  [[ 0,     2,                          6 ]]
                out.data = [[1.0], [2.0], [3.0], [4.0], [5.0], [6.0]]
                out.dims = [6, 1]

        * Example 3:

            Given a 1-level LoDTensor x:
                x.lod =  [[ 0,      2,                   5     6 ]]
                x.data = [[1.0], [2.0], [3.0], [4.0], [5.0], [6.0]]
                x.dims = [6, 1]

            y is a 2-level LoDTensor:
                y.lod =  [[0, 2, 4], [0, 2, 5, 6]]
                y.data = [[1.1], [2.1], [3.1], [4.1], [5.1], [6.1]]
                y.dims = [6, 1]

            then we get a 2-level LoDTensor:
                out.lod =  [[0, 2, 4], [0, 2, 5, 6]]
                out.data = [[1.0], [2.0], [3.0], [4.0], [5.0], [6.0]]
                out.dims = [6, 1]

    Args:
        x (Variable): Input variable which could be a Tensor or LodTensor.
        y (Variable|None): If provided, output's LoD would be derived from y.
        target_lod (list|tuple|None): One level LoD which should be considered
                                      as target LoD when y not provided.

    Returns:
        Variable: Output variable with LoD specified by this operator.

    Raises:
        ValueError: If y and target_lod are both None.

    Examples:
        .. code-block:: python

            x = layers.data(name='x', shape=[10])
            y = layers.data(name='y', shape=[10, 20], lod_level=2)
            out = layers.lod_reset(x=x, y=y)
    """
    helper = LayerHelper("lod_reset", **locals())
    out = helper.create_tmp_variable(dtype=x.dtype)
    if y is not None:
        helper.append_op(
            type="lod_reset", inputs={'X': x,
                                      'Y': y}, outputs={'Out': out})
    elif target_lod is not None:
        helper.append_op(
            type="lod_reset",
            inputs={'X': x},
            attrs={'target_lod': target_lod},
            outputs={'Out': out})
    else:
        raise ValueError("y and target_lod should not be both None.")

    return out
>>>>>>> 4f9c9965
<|MERGE_RESOLUTION|>--- conflicted
+++ resolved
@@ -73,11 +73,8 @@
     'smooth_l1',
     'one_hot',
     'autoincreased_step_counter',
-<<<<<<< HEAD
     'reshape',
-=======
     'lod_reset',
->>>>>>> 4f9c9965
 ]
 
 
@@ -3319,7 +3316,6 @@
     return counter
 
 
-<<<<<<< HEAD
 def reshape(x, shape, act=None, inplace=True, name=None):
     """
     Gives a new shape to the input Tensor without changing its data.
@@ -3385,7 +3381,8 @@
         outputs={"Out": reshaped})
 
     return helper.append_activation(reshaped)
-=======
+
+
 def lod_reset(x, y=None, target_lod=None):
     """
     LoD Reset Operator. Set LoD of **x** to a new one specified by **y** or
@@ -3478,5 +3475,4 @@
     else:
         raise ValueError("y and target_lod should not be both None.")
 
-    return out
->>>>>>> 4f9c9965
+    return out