--- conflicted
+++ resolved
@@ -214,16 +214,9 @@
                  size,
                  param_attr=None,
                  bias_attr=None,
-<<<<<<< HEAD
-                 dtype=core.VarDesc.VarType.FP32,
-                 num_flatten_dims=1,
-                 act=None,
-                 is_test=False,
-=======
                  num_flatten_dims=1,
                  dtype=core.VarDesc.VarType.FP32,
                  act=None,
->>>>>>> 6597ccb0
                  name=None):
         super(FC, self).__init__()
 
@@ -237,12 +230,9 @@
             bias_attr=bias_attr,
             act=act,
             name=name)
-<<<<<<< HEAD
-=======
 
     def parameters(self):
         return [self._w, self._b]
->>>>>>> 6597ccb0
 
     def _build_once(self, input):
         input_shape = input.shape
@@ -284,7 +274,6 @@
             outputs={"Out": pre_bias},
             attrs={"use_mkldnn": False})
 
-<<<<<<< HEAD
         if self._b:
             pre_activation = self._helper.create_variable_for_type_inference(
                 dtype=self._dtype)
@@ -429,24 +418,4 @@
             })
 
         # Currently, we don't support inplace in imperative mode
-        return self._helper.append_activation(batch_norm_out)
-=======
-        bias_attr = self._helper.bias_attr
-        if bias_attr:
-            # add bias
-            size = list(out.shape[1:])
-            if not self._built:
-                self._b = self._helper.create_parameter(
-                    attr=bias_attr, shape=size, dtype=out.dtype, is_bias=True)
-            bias_out = self._helper.create_variable_for_type_inference(
-                dtype=out.dtype)
-            self._helper.append_op(
-                type='elementwise_add',
-                inputs={'X': [out],
-                        'Y': [self._b]},
-                outputs={'Out': [bias_out]},
-                attrs={'axis': 1})
-            out = bias_out
-        # add activation
-        return self._helper.append_activation(out)
->>>>>>> 6597ccb0
+        return self._helper.append_activation(batch_norm_out)