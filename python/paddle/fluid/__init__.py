--- conflicted
+++ resolved
@@ -158,21 +158,10 @@
 
     if core.is_compiled_with_cuda():
         read_env_flags += [
-<<<<<<< HEAD
             'fraction_of_gpu_memory_to_use', 'cudnn_deterministic',
             'enable_cublas_tensor_op_math', 'conv_workspace_size_limit',
             'cudnn_exhaustive_search', 'memory_optimize_debug', 'selected_gpus',
-            'sync_nccl_allreduce'
-=======
-            'fraction_of_gpu_memory_to_use',
-            'cudnn_deterministic',
-            'enable_cublas_tensor_op_math',
-            'conv_workspace_size_limit',
-            'cudnn_exhaustive_search',
-            'memory_optimize_debug',
-            'selected_gpus',
-            'cudnn_exhaustive_search_times',
->>>>>>> ce70229b
+            'cudnn_exhaustive_search_times', 'sync_nccl_allreduce'
         ]
 
     core.init_gflags([sys.argv[0]] +
